"""Module containing the Trainer class and related functions"""
import importlib
import logging
import math
import os
import sys
from contextlib import contextmanager
from dataclasses import dataclass, field
from functools import partial
from pathlib import Path
from typing import Optional, Union

import numpy as np
import torch.cuda
<<<<<<< HEAD
import transformers
from datasets import Dataset, IterableDataset, set_caching_enabled
from torch import nn
=======
from datasets import Dataset, set_caching_enabled
>>>>>>> fd55bc87
from torch.optim.lr_scheduler import OneCycleLR
from torch.utils.data import DataLoader, DistributedSampler, RandomSampler
from transformers import EarlyStoppingCallback, Trainer, TrainingArguments
from transformers.trainer_pt_utils import SequentialDistributedSampler

from axolotl.monkeypatch.relora import ReLoRACallback, ReLoRAScheduler
from axolotl.utils.callbacks import (
    GPUStatsCallback,
    SaveBetterTransformerModelCallback,
    SavePeftModelCallback,
)
from axolotl.utils.collators import DataCollatorForSeq2Seq
from axolotl.utils.dataloader import MultipackDistributedDataloader
from axolotl.utils.schedulers import get_cosine_schedule_with_quadratic_warmup

LOG = logging.getLogger("axolotl")


@torch.jit.script
def weighted_cross_entropy(
    logits: torch.Tensor, labels: torch.Tensor, weights: torch.Tensor
):
    # Flatten the logits, labels, and weights tensors
    logits = logits.view(
        -1, logits.size(-1)
    )  # logits becomes of shape [batch_size*sequence_length, vocab_size]
    labels = labels.view(-1)  # labels becomes of shape [batch_size*sequence_length]
    weights = weights.view(-1)  # weights becomes of shape [batch_size*sequence_length]

    # Compute the unweighted cross entropy loss
    losses = torch.nn.functional.cross_entropy(logits, labels, reduction="none")

    # Apply the weights to the losses and compute their sum
    return (weights * losses).sum()


@torch.jit.script
def create_weighted_mask(labels: torch.Tensor):
    # Check if the tensor is 2D. If not, unsqueeze it to make it 2D
    if len(labels.shape) == 1:
        labels = labels.unsqueeze(0)

    weights = torch.zeros_like(labels).float()
    for i in range(labels.shape[0]):
        mask = labels[i] != -100

        # Create a tensor to track group ids
        group_ids = torch.zeros_like(labels[i]).int()
        curr_group_id = 0

        for j in range(1, len(labels[i])):
            if mask[j] and not mask[j - 1]:  # switch from masked to unmasked label
                curr_group_id += 1  # start new group
            group_ids[j] = (
                curr_group_id if mask[j] else 0
            )  # assign group id if unmasked label

        # Count only unmasked labels in each group
        group_counts = torch.bincount(group_ids[mask])

        mask_weights = torch.zeros_like(labels[i]).float()
        mask_weights[mask] = 1.0 / group_counts[group_ids[mask]]

        weights[i] = mask_weights

    return weights.squeeze()  # squeeze the output to match the input dimension


def trainer_weighted_loss(model_output, labels, shift_labels=True):
    logits = (
        model_output["logits"] if isinstance(model_output, dict) else model_output[0]
    )
    if shift_labels:
        logits = logits[..., :-1, :].contiguous()
        labels = labels[..., 1:].contiguous()

    weights = create_weighted_mask(labels)
    return weighted_cross_entropy(logits, labels, weights)


@dataclass
class AxolotlTrainingArguments(TrainingArguments):
    """
    Extend the base TrainingArguments for axolotl helpers
    """

    lr_quadratic_warmup: bool = field(
        default=False,
        metadata={"help": "Use quadratic warmup for cosine scheduling."},
    )
    sample_packing: bool = field(
        default=False,
        metadata={"help": "Use sample packing for efficient training."},
    )
    sample_packing_efficiency: float = field(
        default=1.0,
        metadata={"help": "Sample packing efficiency for calculating batch length."},
    )
    max_seq_length: int = field(
        default=2048,
        metadata={"help": "The maximum sequence length the model can handle"},
    )
    sample_packing_seq_len_multiplier: int = field(
        default=1,
        metadata={"help": "the multiplier for the max len for packed sequences"},
    )
    relora_steps: Optional[int] = field(
        default=None,
        metadata={"help": "how often to reset for ReLoRA"},
    )
    relora_warmup_steps: Optional[int] = field(
        default=None,
        metadata={"help": "how many warmup steps to take after reset for ReLoRA"},
    )


class AxolotlTrainer(Trainer):
    """
    Extend the base Trainer for axolotl helpers
    """

    args = None  # type: AxolotlTrainingArguments

    def create_scheduler(
        self, num_training_steps: int, optimizer: torch.optim.Optimizer = None
    ):
        """
        Setup the scheduler. The optimizer of the trainer must have been set up either before this method is called or
        passed as an argument.

        Args:
            num_training_steps (int): The number of training steps to do.
            optimizer (torch.optim.Optimizer): The training optimizer
        """

        # fmt: off
        if self.lr_scheduler is None:  # type: ignore  # pylint: disable=access-member-before-definition
            # fmt: on
            if (
                self.args.lr_scheduler_type == "cosine"
                and self.args.lr_quadratic_warmup is True
            ):
                self.lr_scheduler = get_cosine_schedule_with_quadratic_warmup(  # pylint: disable=attribute-defined-outside-init
                    optimizer,
                    num_warmup_steps=self.args.get_warmup_steps(num_training_steps),
                    num_training_steps=num_training_steps,
                )
            else:
                return super().create_scheduler(num_training_steps, optimizer)
        return self.lr_scheduler

    def _get_train_sampler(self) -> Optional[torch.utils.data.Sampler]:
        if self.args.world_size > 1 and self.args.sample_packing:
            return DistributedSampler(
                self.train_dataset,
                num_replicas=self.args.world_size,
                rank=self.args.process_index,
                seed=self.args.seed,
            )
        return super()._get_train_sampler()

    def _get_eval_sampler(
        self, eval_dataset: Dataset
    ) -> Optional[torch.utils.data.Sampler]:
        if self.args.world_size > 1 and self.args.sample_packing:
            return SequentialDistributedSampler(
                eval_dataset,
                num_replicas=self.args.world_size,
                rank=self.args.process_index,
                batch_size=self.args.per_device_eval_batch_size,
            )
        return super()._get_eval_sampler(eval_dataset)

    def get_train_dataloader(self) -> Union[DataLoader, MultipackDistributedDataloader]:
        if self.args.sample_packing:
            train_sampler = self._get_train_sampler()
            return self.accelerator.prepare(
                MultipackDistributedDataloader(
                    self.train_dataset,
                    batch_size=self._train_batch_size,
                    seq_max_length=self.args.max_seq_length,
                    collate_fn=self.data_collator,
                    sampler=train_sampler,
                    packing_efficiency_estimate=self.args.sample_packing_efficiency,
                    sample_packing_seq_len_multiplier=self.args.sample_packing_seq_len_multiplier,
                    device_count=int(os.environ.get("WORLD_SIZE", 1)),
                )
            )
        return super().get_train_dataloader()

    def get_eval_dataloader(
        self, eval_dataset: Optional[Dataset] = None
    ) -> Union[DataLoader, MultipackDistributedDataloader]:
        if self.args.sample_packing:
            eval_dataset = (
                eval_dataset if eval_dataset is not None else self.eval_dataset
            )

            eval_sampler = self._get_eval_sampler(eval_dataset)
            return self.accelerator.prepare(
                MultipackDistributedDataloader(
                    eval_dataset,
                    batch_size=self.args.eval_batch_size,
                    seq_max_length=self.args.max_seq_length,
                    collate_fn=self.data_collator,
                    sampler=eval_sampler,
                    packing_efficiency_estimate=self.args.sample_packing_efficiency,
                    sample_packing_seq_len_multiplier=self.args.eval_batch_size,
                    device_count=int(os.environ.get("WORLD_SIZE", 1)),
                )
            )
        return super().get_eval_dataloader(eval_dataset)

    def compute_loss(self, model, inputs, return_outputs=False):
        # use one's weighted cross entropy loss calc
        # if self.args.sample_packing:
        #     labels = inputs.pop("labels")
        #     outputs = model(**inputs)
        #     loss = trainer_weighted_loss(outputs, labels, shift_labels=True)
        #     return (loss, outputs) if return_outputs else loss
        return super().compute_loss(model, inputs, return_outputs=return_outputs)


class OneCycleLRSchedulerTrainer(AxolotlTrainer):
    """
    Trainer subclass that uses the OneCycleLR scheduler
    """

    def __init__(self, *args, **kwargs):
        super().__init__(*args, **kwargs)
        self.lr_scheduler = None

    def create_scheduler(
        self,
        num_training_steps: int,
        optimizer: Optional[torch.optim.Optimizer] = None,
    ):
        optimizer = self.optimizer if optimizer is None else optimizer
        num_warmup_steps = self.args.get_warmup_steps(num_training_steps)
        pct_start = num_warmup_steps / num_training_steps

        self.lr_scheduler = OneCycleLR(
            optimizer,
            max_lr=self.args.learning_rate,
            total_steps=num_training_steps,
            pct_start=pct_start,
            div_factor=6,
        )

        return self.lr_scheduler


class ReLoRATrainer(AxolotlTrainer):
    """
    Trainer subclass that uses the OneCycleLR scheduler
    """

    def __init__(self, *args, **kwargs):
        super().__init__(*args, **kwargs)
        self.lr_scheduler = None

    def create_scheduler(
        self,
        num_training_steps: int,
        optimizer: Optional[torch.optim.Optimizer] = None,
    ):
        optimizer = self.optimizer if optimizer is None else optimizer
        lr_scheduler = super().create_scheduler(num_training_steps, optimizer)

        if self.args.relora_steps:
            warmup_steps = (
                self.args.relora_warmup_steps if self.args.relora_warmup_steps else 10
            )
            self.lr_scheduler = ReLoRAScheduler(
                optimizer,
                lr_scheduler,
                self.args.relora_steps,
                warmup_steps,
            )
        else:
            self.lr_scheduler = lr_scheduler

        return self.lr_scheduler


def add_position_ids(sample):
    sample["position_ids"] = torch.arange(len(sample["input_ids"]))
    return sample


def drop_long_seq(sample, sequence_len=2048):
    return len(sample["input_ids"]) <= sequence_len


@contextmanager
def disable_datasets_caching():
    try:
        set_caching_enabled(False)
        yield
    finally:
        set_caching_enabled(True)


def process_datasets_for_packing(cfg, train_dataset, eval_dataset):
    drop_long = partial(drop_long_seq, sequence_len=cfg.sequence_len)
    train_dataset = train_dataset.filter(drop_long, num_proc=os.cpu_count())
    if eval_dataset:
        eval_dataset = eval_dataset.filter(drop_long, num_proc=os.cpu_count())

    if cfg.sample_packing:
        train_dataset = train_dataset.map(add_position_ids, num_proc=os.cpu_count())
        if eval_dataset:
            eval_dataset = eval_dataset.map(add_position_ids, num_proc=os.cpu_count())
    return train_dataset, eval_dataset


def calculate_total_num_steps(cfg, train_dataset, tokenizer):
    if isinstance(train_dataset, IterableDataset):
        return 0
    if cfg.sample_packing:
        # we have to drop anything longer then sequence len otherwise
        # flash attention with position ids fails
        if not cfg.total_num_tokens:
            LOG.info("calculating total_num_tokens")
            total_num_tokens = np.sum(
                train_dataset.data.column("input_ids")
                .to_pandas()
                .apply(lambda x: len(x))  # pylint: disable=unnecessary-lambda
                .values
            )
            LOG.info(f"📝 UPDATE CONFIG WITH: `total_num_tokens: {total_num_tokens}`")
            cfg.total_num_tokens = total_num_tokens

        if cfg.sample_packing_eff_est:
            total_num_steps = (
                # match count to len est in dataloader
                (
                    math.floor(
                        0.99
                        * cfg.total_num_tokens
                        / cfg.sample_packing_eff_est
                        / cfg.sequence_len
                        // cfg.batch_size
                        // int(os.environ.get("WORLD_SIZE", 1))
                    )
                    - 1
                )
                * cfg.num_epochs
            )
            LOG.info(
                f"total_num_tokens: {cfg.total_num_tokens}, total_num_steps: {total_num_steps}"
            )
        else:
            sampler = RandomSampler(train_dataset)
            data_loader = MultipackDistributedDataloader(
                train_dataset,
                batch_size=cfg.micro_batch_size,
                seq_max_length=cfg.max_packed_sequence_len or cfg.sequence_len,
                collate_fn=DataCollatorForSeq2Seq(
                    tokenizer,
                    return_tensors="pt",
                    padding="longest",
                ),
                sampler=sampler,
                packing_efficiency_estimate=cfg.sample_packing_eff_est,
                sample_packing_seq_len_multiplier=cfg.micro_batch_size,
                device_count=int(os.environ.get("WORLD_SIZE", 1)),
            )
            data_loader_len = data_loader.len_w_stats()
            actual_eff = data_loader.efficiency()
            LOG.info(f"data_loader_len: {data_loader_len}")
            total_num_steps = int(
                math.floor(
                    data_loader_len
                    * cfg.micro_batch_size
                    * cfg.num_epochs
                    // cfg.batch_size
                )
            )
            LOG.info(
                f"📝 UPDATE CONFIG WITH: `sample_packing_eff_est: {math.ceil(actual_eff * 100.0) / 100.0}`"
            )
            cfg.sample_packing_eff_est = math.ceil(actual_eff * 100.0) / 100.0
    else:
        total_num_steps = int(
            math.ceil(len(train_dataset) * cfg.num_epochs / cfg.batch_size)
        )
    LOG.info(f"total_num_steps: {total_num_steps}")
    return total_num_steps


def setup_fsdp_envs(cfg):
    os.environ["ACCELERATE_USE_FSDP"] = "true"
    if cfg.fsdp_config.fsdp_offload_params:
        os.environ["FSDP_OFFLOAD_PARAMS"] = "true"
    if cfg.fsdp_config.fsdp_sync_module_states:
        os.environ["FSDP_SYNC_MODULE_STATES"] = "true"
    if cfg.fsdp_config.fsdp_state_dict_type:
        os.environ["FSDP_STATE_DICT_TYPE"] = cfg.fsdp_config.fsdp_state_dict_type
    if cfg.fsdp_config.fsdp_transformer_layer_cls_to_wrap:
        os.environ[
            "FSDP_TRANSFORMER_CLS_TO_WRAP"
        ] = cfg.fsdp_config.fsdp_transformer_layer_cls_to_wrap


def setup_trainer(cfg, train_dataset, eval_dataset, model, tokenizer, total_num_steps):
    if cfg.fsdp:
        setup_fsdp_envs(cfg)
    elif cfg.deepspeed:
        os.environ["ACCELERATE_USE_DEEPSPEED"] = "true"

    warmup_steps = (
        cfg.warmup_steps
        if cfg.warmup_steps is not None
        else min(int(0.03 * total_num_steps), 100)
    )
    logging_steps = (
        cfg.logging_steps
        if cfg.logging_steps is not None
        else max(min(int(0.005 * total_num_steps), 10), 1)
    )

    training_arguments_kwargs = {}
    training_arguments_kwargs["skip_memory_metrics"] = False
    if cfg.bf16 == "full":
        training_arguments_kwargs["bf16_full_eval"] = True
    else:
        training_arguments_kwargs["bf16"] = cfg.bf16
    training_arguments_kwargs["fp16"] = (cfg.fp16 and not cfg.bf16) or False
    training_arguments_kwargs["tf32"] = cfg.tf32
    training_arguments_kwargs["warmup_steps"] = warmup_steps
    training_arguments_kwargs["logging_steps"] = logging_steps

    if cfg.seed:
        training_arguments_kwargs["seed"] = cfg.seed

    if cfg.gradient_checkpointing:
        if cfg.gptq:
            from alpaca_lora_4bit.gradient_checkpointing import (
                apply_gradient_checkpointing,
            )

            gradient_checkpointing_ratio = (
                cfg.gradient_checkpointing_ratio
                if cfg.gradient_checkpointing_ratio
                else 1.0
            )
            apply_gradient_checkpointing(
                model, checkpoint_ratio=gradient_checkpointing_ratio
            )
        else:
            training_arguments_kwargs[
                "gradient_checkpointing"
            ] = cfg.gradient_checkpointing
    if cfg.fsdp:
        training_arguments_kwargs["fsdp"] = cfg.fsdp
        if cfg.fsdp_config:
            training_arguments_kwargs["fsdp_config"] = dict(cfg.fsdp_config)

    # deepspeed
    if cfg.deepspeed:
        training_arguments_kwargs["deepspeed"] = cfg.deepspeed

    if cfg.lr_quadratic_warmup is not None:
        training_arguments_kwargs["lr_quadratic_warmup"] = cfg.lr_quadratic_warmup

    if cfg.adam_beta1:
        training_arguments_kwargs["adam_beta1"] = cfg.adam_beta1
    if cfg.adam_beta2:
        training_arguments_kwargs["adam_beta2"] = cfg.adam_beta2
    if cfg.adam_epsilon:
        training_arguments_kwargs["adam_epsilon"] = cfg.adam_epsilon
    if cfg.max_grad_norm:
        training_arguments_kwargs["max_grad_norm"] = cfg.max_grad_norm

    if cfg.hub_model_id:
        training_arguments_kwargs["hub_model_id"] = cfg.hub_model_id
        training_arguments_kwargs["push_to_hub"] = True
        training_arguments_kwargs["hub_private_repo"] = True

        if cfg.hub_strategy:
            training_arguments_kwargs["hub_strategy"] = cfg.hub_strategy

    if cfg.save_safetensors:
        training_arguments_kwargs["save_safetensors"] = cfg.save_safetensors

    if cfg.sample_packing_eff_est:
        training_arguments_kwargs[
            "sample_packing_efficiency"
        ] = cfg.sample_packing_eff_est

    if cfg.val_set_size == 0:
        training_arguments_kwargs["evaluation_strategy"] = "no"
    elif cfg.eval_steps:
        training_arguments_kwargs["evaluation_strategy"] = "steps"
        training_arguments_kwargs["eval_steps"] = cfg.eval_steps
    else:
        # we have an eval set, but no steps defined, use epoch
        training_arguments_kwargs["evaluation_strategy"] = "epoch"

    if cfg.save_strategy:
        training_arguments_kwargs["save_strategy"] = cfg.save_strategy
    else:
        training_arguments_kwargs["save_strategy"] = (
            "steps" if cfg.save_steps else "epoch"
        )

    training_args = AxolotlTrainingArguments(  # pylint: disable=unexpected-keyword-arg
        max_steps=total_num_steps if cfg.max_steps else -1,
        max_seq_length=cfg.sequence_len,
        per_device_train_batch_size=cfg.micro_batch_size,
        per_device_eval_batch_size=cfg.eval_batch_size
        if cfg.eval_batch_size is not None
        else cfg.micro_batch_size,
        gradient_accumulation_steps=cfg.gradient_accumulation_steps,
        eval_accumulation_steps=cfg.gradient_accumulation_steps,
        num_train_epochs=cfg.num_epochs,
        learning_rate=cfg.learning_rate,
        save_steps=cfg.save_steps,
        output_dir=cfg.output_dir,
        save_total_limit=cfg.save_total_limit if cfg.save_total_limit else 4,
        load_best_model_at_end=(
            cfg.load_best_model_at_end is not False
            and cfg.val_set_size > 0
            and cfg.save_steps
            and cfg.save_steps % cfg.eval_steps == 0
            and cfg.load_in_8bit is not True
        )
        or False,
        ddp_find_unused_parameters=False if cfg.ddp else None,
        group_by_length=cfg.group_by_length,
        report_to="wandb" if cfg.use_wandb else None,
        run_name=cfg.wandb_run_id if cfg.use_wandb else None,
        optim=cfg.optimizer if cfg.optimizer else "adamw_hf",
        lr_scheduler_type=cfg.lr_scheduler
        if cfg.lr_scheduler and cfg.lr_scheduler not in ("one_cycle", "log_sweep")
        else "cosine",
        weight_decay=cfg.weight_decay if cfg.weight_decay is not None else 0.0,
        sample_packing=cfg.sample_packing if cfg.sample_packing else False,
        sample_packing_seq_len_multiplier=cfg.micro_batch_size,
        relora_steps=cfg.relora_steps,
        relora_warmup_steps=cfg.relora_warmup_steps,
        **training_arguments_kwargs,
    )

    trainer_kwargs = {}

    if cfg.optimizer == "adamw_anyprecision":
        if Path(cfg.torchdistx_path).exists():
            sys.path.append(cfg.torchdistx_path)
            importlib.import_module("torchdistx")

    callbacks = []
    callbacks.append(GPUStatsCallback(cfg))

    if cfg.relora_steps:
        callbacks.append(ReLoRACallback(cfg))

    # TODO on_save callback to sync checkpoints to GCP/AWS in background
    if cfg.early_stopping_patience:
        early_stop_cb = EarlyStoppingCallback(
            cfg.early_stopping_patience,
        )
        callbacks.append(early_stop_cb)

    if cfg.local_rank == 0 and cfg.adapter in [
        "lora",
        "qlora",
    ]:  # only save in rank 0
        callbacks.append(SavePeftModelCallback)

    if hasattr(model, "use_bettertransformer") and model.use_bettertransformer is True:
        callbacks.append(SaveBetterTransformerModelCallback)

    data_collator_kwargs = {
        "padding": True,  # True/"longest" is the default
    }
    if cfg.pad_to_sequence_len:
        data_collator_kwargs["pad_to_multiple_of"] = 64 * math.ceil(
            cfg.sequence_len / 64
        )
    else:
        # A100 is best at 64, while others at 8. Let's use the larger so we don't have to check
        # https://docs.nvidia.com/deeplearning/performance/dl-performance-matrix-multiplication/index.html
        data_collator_kwargs["pad_to_multiple_of"] = 64

    if cfg.is_llama_derived_model and cfg.landmark_attention:
        from axolotl.monkeypatch.llama_landmark_attn import (
            add_mem_tokens,
            get_mem_id,
            set_model_mem_id,
        )

        set_model_mem_id(model, tokenizer)

        LOG.info("Adding landmark attention tokens to dataset")

        for dataset in [train_dataset, eval_dataset]:
            dataset = dataset.map(
                partial(add_mem_tokens, mem_freq=50, mem_id=get_mem_id(tokenizer)),
                batched=False,
                num_proc=32,
            )

    trainer_cls = AxolotlTrainer
    if cfg.lr_scheduler == "one_cycle" and (cfg.fsdp or cfg.adapter == "qlora"):
        trainer_cls = OneCycleLRSchedulerTrainer
    elif cfg.relora_steps:
        trainer_cls = ReLoRATrainer
    trainer = trainer_cls(
        model=model,
        train_dataset=train_dataset,
        eval_dataset=eval_dataset,
        args=training_args,
        data_collator=DataCollatorForSeq2Seq(
            tokenizer,
            return_tensors="pt",
            **data_collator_kwargs,
        ),
        callbacks=callbacks,
        **trainer_kwargs,
    )

    return trainer<|MERGE_RESOLUTION|>--- conflicted
+++ resolved
@@ -12,13 +12,7 @@
 
 import numpy as np
 import torch.cuda
-<<<<<<< HEAD
-import transformers
 from datasets import Dataset, IterableDataset, set_caching_enabled
-from torch import nn
-=======
-from datasets import Dataset, set_caching_enabled
->>>>>>> fd55bc87
 from torch.optim.lr_scheduler import OneCycleLR
 from torch.utils.data import DataLoader, DistributedSampler, RandomSampler
 from transformers import EarlyStoppingCallback, Trainer, TrainingArguments

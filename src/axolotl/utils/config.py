--- conflicted
+++ resolved
@@ -63,13 +63,6 @@
     else:
         torch.backends.cuda.matmul.allow_tf32 = cfg.tf32 or False
 
-<<<<<<< HEAD
-    # create bench stats bag
-    cfg.stats_bag = DictDefault()
-    cfg.stats_bag.vram_baseline, _, _ = log_gpu_memory_usage(
-        LOG, "baseline", cfg.device
-    )
-=======
     if cfg.bf16 or cfg.bfloat16:
         cfg.torch_dtype = torch.bfloat16
     elif cfg.load_in_8bit or cfg.fp16 or cfg.float16:
@@ -77,8 +70,11 @@
     else:
         cfg.torch_dtype = torch.float32
 
-    log_gpu_memory_usage(LOG, "baseline", cfg.device)
->>>>>>> 96deb6bd
+    # create bench stats bag
+    cfg.stats_bag = DictDefault()
+    cfg.stats_bag.vram_baseline, _, _ = log_gpu_memory_usage(
+        LOG, "baseline", cfg.device
+    )
 
 
 def validate_config(cfg):

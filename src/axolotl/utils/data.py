"""Module containing data utilities"""
import functools
import hashlib
import logging
from hashlib import md5
from pathlib import Path
from typing import Tuple, Union

import torch
from datasets import (
    Dataset,
    DatasetDict,
    concatenate_datasets,
    load_dataset,
    load_from_disk,
)
from huggingface_hub import hf_hub_download
from transformers import PreTrainedTokenizerBase

from axolotl.datasets import ConstantLengthDataset, TokenizedPromptDataset
from axolotl.prompt_strategies import load
from axolotl.prompt_tokenizers import (
    AlpacaMultipleChoicePromptTokenizingStrategy,
    AlpacaPromptTokenizingStrategy,
    AlpacaReflectionPTStrategy,
    CompletionPromptTokenizingStrategy,
    GPTeacherPromptTokenizingStrategy,
    JeopardyPromptTokenizingStrategy,
    OpenAssistantPromptTokenizingStrategy,
    ShareGPTPromptTokenizingStrategy,
    SummarizeTLDRPromptTokenizingStrategy,
)
from axolotl.prompters import (
    AlpacaPrompter,
    CompletionPrompter,
    GPTeacherPrompter,
    JeopardyPrompter,
    MultipleChoiceConcisePrompter,
    MultipleChoiceExplainPrompter,
    ReflectAlpacaPrompter,
    ShareGPTPrompter,
    SummarizeTLDRPrompter,
)
from axolotl.utils.distributed import is_main_process, zero_first
from axolotl.utils.trainer import (
    calculate_total_num_steps,
    process_datasets_for_packing,
)

<<<<<<< HEAD
LOG = logging.getLogger(__name__)
=======
LOG = logging.getLogger("axolotl")
DEFAULT_DATASET_PREPARED_PATH = "last_run_prepared"


def prepare_dataset(cfg, tokenizer):
    if not cfg.pretraining_dataset:
        train_dataset, eval_dataset = load_prepare_datasets(
            tokenizer, cfg, DEFAULT_DATASET_PREPARED_PATH
        )
    else:
        train_dataset = load_pretraining_dataset(
            cfg.pretraining_dataset,
            tokenizer,
            max_tokens=cfg.sequence_len,
            seed=cfg.seed or 42,
        )
        # https://discuss.huggingface.co/t/how-to-use-huggingface-trainer-streaming-datasets-without-wrapping-it-with-torchdatas-iterablewrapper/25230
        train_dataset = train_dataset.with_format("torch")
        eval_dataset = None

    with zero_first(is_main_process()):
        train_dataset, eval_dataset = process_datasets_for_packing(
            cfg, train_dataset, eval_dataset
        )
    if cfg.max_steps:
        total_num_steps = min(
            calculate_total_num_steps(cfg, train_dataset, tokenizer), cfg.max_steps
        )
        LOG.info(f"Maximum number of steps set at {total_num_steps}")
    else:
        total_num_steps = calculate_total_num_steps(cfg, train_dataset, tokenizer)
    return train_dataset, eval_dataset, total_num_steps
>>>>>>> 8cace801


def load_tokenized_prepared_datasets(
    tokenizer, cfg, default_dataset_prepared_path
) -> DatasetDict:
    tokenizer_name = tokenizer.__class__.__name__
    ds_hash = str(
        md5(  # nosec
            (
                str(cfg.sequence_len)
                + "@"
                + "|".join(
                    sorted([f"{d.path}:{d.type}:{d.shards}" for d in cfg.datasets])
                )
                + "|"
                + tokenizer_name
            ).encode("utf-8")
        ).hexdigest()
    )
    prepared_ds_path = Path(default_dataset_prepared_path) / ds_hash
    dataset = None
    use_auth_token = cfg.hf_use_auth_token

    split_name = cfg.split_name if cfg.split_name else "train"
    LOG.debug("Using split name: %s", split_name)

    try:
        if cfg.push_dataset_to_hub:
            dataset = load_dataset(
                f"{cfg.push_dataset_to_hub}/{ds_hash}",
                use_auth_token=use_auth_token,
            )
            dataset = dataset[split_name]
    except Exception:  # pylint: disable=broad-except # nosec
        pass

    if dataset:
        ...
    elif any(prepared_ds_path.glob("*")):
        LOG.info(f"Loading prepared dataset from disk at {prepared_ds_path}...")
        dataset = load_from_disk(str(prepared_ds_path))
        LOG.info("Prepared dataset loaded from disk...")
    else:
        LOG.info(f"Unable to find prepared dataset in {prepared_ds_path}")
        LOG.info("Loading raw datasets...")

        if cfg.seed:
            seed = cfg.seed
        else:
            LOG.info("No seed provided, using default seed of 42")
            seed = 42

        datasets = []
        # pylint: disable=invalid-name
        for d in cfg.datasets:
            ds: Union[Dataset, DatasetDict] = None
            ds_from_hub = False
            try:
                load_dataset(
                    d.path,
                    name=d.name,
                    streaming=True,
                    use_auth_token=use_auth_token,
                )
                ds_from_hub = True
            except FileNotFoundError:
                pass

            # prefer local dataset, even if hub exists
            local_path = Path(d.path)
            if local_path.exists():
                if local_path.is_dir():
                    # TODO dirs with arrow or parquet files could be loaded with `load_from_disk`
                    ds = load_dataset(
                        d.path,
                        name=d.name,
                        data_files=d.data_files,
                        streaming=False,
                        split=None,
                    )
                elif local_path.is_file():
                    ds = load_dataset(
                        "json",
                        name=d.name,
                        data_files=d.path,
                        streaming=False,
                        split=None,
                    )
                else:
                    raise ValueError(
                        f"unhandled dataset load: {local_path} exists, but is neither a directory or a file"
                    )
            elif ds_from_hub:
                ds = load_dataset(
                    d.path,
                    name=d.name,
                    streaming=False,
                    data_files=d.data_files,
                    use_auth_token=use_auth_token,
                )
            else:
                fp = hf_hub_download(
                    repo_id=d.path,
                    repo_type="dataset",
                    filename=d.data_files,
                )
                ds = load_dataset(
                    "json", name=d.name, data_files=fp, streaming=False, split=None
                )
            if not ds:
                raise ValueError("unhandled dataset load")
            # support for using a subset of the data
            if d.shards:
                if split_name in ds:
                    ds = ds.shuffle(seed=seed)[split_name].shard(
                        num_shards=d.shards, index=0
                    )
                else:
                    ds = ds.shuffle(seed=seed).shard(num_shards=d.shards, index=0)
            d_type = d.type
            d_type_split = d_type.split(":")
            d_base_type = d_type_split[0]
            d_prompt_style = d_type_split[1] if len(d_type_split) > 1 else None
            if split_name in ds:
                ds = ds[split_name]
            if cfg.truncate_features:
                # Truncate features will set all feature values to an empty string prior to processing via a
                # prompter. This is useful for inferencing on a dataset that already contains responses as
                # it isn't desirable for this to be encoded in the response.
                # {feature: "" for feature in truncate_features}
                LOG.info(
                    "Truncating feature prior to processing prompting logic: %s",
                    cfg.truncate_features,
                )
                ds = ds.map(
                    lambda x: {feature: "" for feature in cfg.truncate_features}
                )

            if ds_strategy := load(d.type, tokenizer, cfg):
                ds_wrapper = TokenizedPromptDataset(ds_strategy, ds)
                datasets.append(ds_wrapper)
            elif d_base_type == "alpaca":
                ds_strategy = AlpacaPromptTokenizingStrategy(
                    AlpacaPrompter(d_prompt_style),
                    tokenizer,
                    cfg.train_on_inputs,
                    cfg.sequence_len,
                )
                ds_wrapper = TokenizedPromptDataset(ds_strategy, ds)
                datasets.append(ds_wrapper)
            elif d_base_type == "explainchoice":
                ds_strategy = AlpacaMultipleChoicePromptTokenizingStrategy(
                    MultipleChoiceExplainPrompter(d_prompt_style),
                    tokenizer,
                    cfg.train_on_inputs,
                    cfg.sequence_len,
                )
                ds_wrapper = TokenizedPromptDataset(ds_strategy, ds)
                datasets.append(ds_wrapper)
            elif d_base_type == "concisechoice":
                ds_strategy = AlpacaMultipleChoicePromptTokenizingStrategy(
                    MultipleChoiceConcisePrompter(d_prompt_style),
                    tokenizer,
                    cfg.train_on_inputs,
                    cfg.sequence_len,
                )
                ds_wrapper = TokenizedPromptDataset(ds_strategy, ds)
                datasets.append(ds_wrapper)
            elif d_base_type == "summarizetldr":
                ds_strategy = SummarizeTLDRPromptTokenizingStrategy(
                    SummarizeTLDRPrompter(d_prompt_style),
                    tokenizer,
                    cfg.train_on_inputs,
                    cfg.sequence_len,
                )
                ds_wrapper = TokenizedPromptDataset(ds_strategy, ds)
                datasets.append(ds_wrapper)
            elif d_base_type == "jeopardy":
                ds_strategy = JeopardyPromptTokenizingStrategy(
                    JeopardyPrompter(d_prompt_style),
                    tokenizer,
                    cfg.train_on_inputs,
                    cfg.sequence_len,
                )
                ds_wrapper = TokenizedPromptDataset(ds_strategy, ds)
                datasets.append(ds_wrapper)
            elif d_base_type == "oasst":
                ds_strategy = OpenAssistantPromptTokenizingStrategy(
                    AlpacaPrompter(d_prompt_style),
                    tokenizer,
                    cfg.train_on_inputs,
                    cfg.sequence_len,
                )
                ds_wrapper = TokenizedPromptDataset(ds_strategy, ds)
                datasets.append(ds_wrapper)
            elif d_base_type == "gpteacher":
                ds_strategy = GPTeacherPromptTokenizingStrategy(
                    GPTeacherPrompter(d_prompt_style),
                    tokenizer,
                    cfg.train_on_inputs,
                    cfg.sequence_len,
                )
                ds_wrapper = TokenizedPromptDataset(ds_strategy, ds)
                datasets.append(ds_wrapper)
            elif d_base_type == "reflection":
                ds_strategy = AlpacaReflectionPTStrategy(
                    ReflectAlpacaPrompter(d_prompt_style),
                    tokenizer,
                    cfg.train_on_inputs,
                    cfg.sequence_len,
                )
                ds_wrapper = TokenizedPromptDataset(ds_strategy, ds)
                datasets.append(ds_wrapper)
            elif d_base_type == "sharegpt":
                ds_strategy = ShareGPTPromptTokenizingStrategy(
                    ShareGPTPrompter(d_prompt_style),
                    tokenizer,
                    cfg.train_on_inputs,
                    cfg.sequence_len,
                )
                ds_wrapper = TokenizedPromptDataset(ds_strategy, ds)
                datasets.append(ds_wrapper)
            elif d_base_type == "completion":
                ds_strategy = CompletionPromptTokenizingStrategy(
                    CompletionPrompter(),
                    tokenizer,
                    cfg.train_on_inputs,
                    cfg.sequence_len,
                )
                ds_wrapper = TokenizedPromptDataset(ds_strategy, ds)
                datasets.append(ds_wrapper)
            else:
                suffix = ""
                if ":load_" in d.type:
                    suffix = f" Did you mean {d.type.replace(':load_', '.load_')}?"
                LOG.error(f"unhandled prompt tokenization strategy: {d.type}. {suffix}")
                raise ValueError(
                    f"unhandled prompt tokenization strategy: {d.type} {suffix}"
                )
        LOG.info("merging datasets")
        dataset = concatenate_datasets(datasets)

        if len(datasets) > 1:
            LOG.info("shuffle merged datasets")
            dataset = dataset.shuffle(seed=seed)
        if cfg.local_rank == 0:
            LOG.info(f"Saving merged prepared dataset to disk... {prepared_ds_path}")
            dataset.save_to_disk(prepared_ds_path)
            if cfg.push_dataset_to_hub:
                LOG.info(
                    f"Saving merged prepared dataset with push_to_hub... {cfg.push_dataset_to_hub}/{ds_hash}"
                )
                dataset.push_to_hub(
                    f"{cfg.push_dataset_to_hub}/{ds_hash}", private=True
                )

    return dataset


def load_prepare_datasets(
    tokenizer: PreTrainedTokenizerBase,
    cfg,
    default_dataset_prepared_path,
) -> Tuple[Dataset, Dataset]:
    max_packed_sequence_len = (
        cfg.max_packed_sequence_len if cfg.max_packed_sequence_len else cfg.sequence_len
    )
    max_packed_sequence_len = min(
        max_packed_sequence_len, cfg.sequence_len
    )  # make sure we don't accidentally set it larger than sequence_len

    split_name = cfg.split_name if cfg.split_name else "train"
    LOG.debug("Using split name: %s", split_name)

    tokenizer_name = tokenizer.__class__.__name__
    if cfg.max_packed_sequence_len is not None:
        # see if we can go ahead and load the stacked dataset
        seed = f"@{str(cfg.seed)}" if cfg.seed else ""
        ds_hash = str(
            md5(  # nosec
                (
                    str(cfg.sequence_len)
                    + "@"
                    + str(max_packed_sequence_len)
                    + seed
                    + "|".join(
                        sorted([f"{d.path}:{d.type}:{d.shards}" for d in cfg.datasets])
                    )
                    + "|"
                    + tokenizer_name
                ).encode("utf-8")
            ).hexdigest()
        )
        prepared_ds_path = Path(default_dataset_prepared_path) / ds_hash

        dataset = None
        use_auth_token = cfg.hf_use_auth_token
        try:
            if cfg.push_dataset_to_hub:
                LOG.info(
                    f"Checking for packed prepared dataset from hub... {cfg.push_dataset_to_hub}/{ds_hash}"
                )
                dataset = load_dataset(
                    f"{cfg.push_dataset_to_hub}/{ds_hash}",
                    use_auth_token=use_auth_token,
                )
                split_name = cfg.split_name if cfg.split_name else "train"
                LOG.debug("Using split name: %s", split_name)
                dataset = dataset[split_name]
        except Exception:  # pylint: disable=broad-except # nosec
            pass

        if dataset:
            ...
        elif any(prepared_ds_path.glob("*")):
            LOG.info(
                f"Loading prepared packed dataset from disk at {prepared_ds_path}..."
            )
            dataset = load_from_disk(str(prepared_ds_path))
            LOG.info("Prepared packed dataset loaded from disk...")
            if cfg.push_dataset_to_hub:
                LOG.info(
                    f"Saving packed prepared dataset with push_to_hub... {cfg.push_dataset_to_hub}/{ds_hash}"
                )
                dataset.push_to_hub(
                    f"{cfg.push_dataset_to_hub}/{ds_hash}", private=True
                )
        else:
            dataset = load_tokenized_prepared_datasets(
                tokenizer, cfg, default_dataset_prepared_path
            )

            if cfg.seed:
                dataset = dataset.shuffle(seed=cfg.seed)

            constant_len_dataset = ConstantLengthDataset(
                tokenizer,
                [dataset],
                seq_length=max_packed_sequence_len,
            )
            LOG.info(f"packing master dataset to len: {cfg.max_packed_sequence_len}")
            dataset = Dataset.from_list(list(constant_len_dataset))

            # filter out bad data
            # TODO convert to dataset.filter(...)
            dataset = Dataset.from_list(
                [
                    d
                    for d in dataset
                    if len(d["input_ids"]) <= cfg.sequence_len
                    and len(d["input_ids"]) > 0
                    and len(d["input_ids"]) == len(d["attention_mask"])
                    and len(d["input_ids"]) == len(d["labels"])
                ]
            )

            if cfg.local_rank == 0:
                LOG.info(
                    f"Saving packed prepared dataset to disk... {prepared_ds_path}"
                )
                dataset.save_to_disk(prepared_ds_path)
                if cfg.push_dataset_to_hub:
                    LOG.info(
                        f"Saving packed prepared dataset with push_to_hub... {cfg.push_dataset_to_hub}/{ds_hash}"
                    )
                    dataset.push_to_hub(
                        f"{cfg.push_dataset_to_hub}/{ds_hash}",
                        private=True,
                    )
    else:
        dataset = load_tokenized_prepared_datasets(
            tokenizer, cfg, default_dataset_prepared_path
        )

    if cfg.dataset_shard_num and cfg.dataset_shard_idx is not None:
        LOG.info(
            f"Using index #{cfg.dataset_shard_idx} of {cfg.dataset_shard_num} shards"
        )
        dataset = dataset.shard(
            num_shards=cfg.dataset_shard_num,
            index=cfg.dataset_shard_idx,
        )

<<<<<<< HEAD
    # Insight - never split when performing a batch_eval. Also, a minor quirk in our configuration
    # we are splitting validation data (from cfg.val_set_size) but HF calls it a "test" split.
    # Moreover, we are returning eval_dataset, leaving this alone but may there may be an oppertunity
    # to cleanup the terminilogy in the future.
    if cfg.val_set_size and not cfg.batch_eval:
        dataset = dataset.train_test_split(test_size=cfg.val_set_size, shuffle=False)
=======
    if cfg.val_set_size:
        # ensure we end up with the same fingerprint by doing rank0 first and being able to cache
        to_hash_train = (
            dataset._fingerprint  # pylint: disable=protected-access
            + "|"
            + str(cfg.val_set_size)
            + "|"
            + "train"
            + "|"
            + str(cfg.seed or 42)
        )
        to_hash_test = (
            dataset._fingerprint  # pylint: disable=protected-access
            + "|"
            + str(cfg.val_set_size)
            + "|"
            + "test"
            + "|"
            + str(cfg.seed or 42)
        )
        train_fingerprint = hashlib.md5(
            to_hash_train.encode(), usedforsecurity=False
        ).hexdigest()
        test_fingerprint = hashlib.md5(
            to_hash_test.encode(), usedforsecurity=False
        ).hexdigest()

        with zero_first(is_main_process()):
            dataset = dataset.train_test_split(
                test_size=cfg.val_set_size,
                shuffle=False,
                seed=cfg.seed or 42,
                train_new_fingerprint=train_fingerprint,
                test_new_fingerprint=test_fingerprint,
            )

>>>>>>> 8cace801
        train_dataset = dataset["train"]
        eval_dataset = dataset["test"]
    else:
        train_dataset = dataset
        eval_dataset = None

    return train_dataset, eval_dataset


def encode_pretraining(tokenizer, max_tokens, examples):
    res = tokenizer(
        examples["text"],
        truncation=True,
        max_length=max_tokens - 2,
        add_special_tokens=True,
    )
    # Convert to PyTorch tensors
    input_ids = [torch.tensor(seq) for seq in res["input_ids"]]
    attention_mask = [torch.tensor(seq) for seq in res["attention_mask"]]
    new_input_ids = []
    new_attention_mask = []
    # Append EOS and PAD tokens to input_ids, and correct attention_mask
    for i, _ in enumerate(input_ids):
        input_ids[i] = torch.cat(
            (
                input_ids[i],
                torch.tensor([tokenizer.eos_token_id, tokenizer.pad_token_id]),
            ),
            dim=0,
        )
        attention_mask[i] = torch.cat((attention_mask[i], torch.tensor([1, 0])), dim=0)

    # Concatenate tokens so that their lengths are less than max_tokens
    buffer_input_ids = torch.tensor([], dtype=torch.long)
    buffer_attention_mask = torch.tensor([], dtype=torch.long)

    for ids, mask in zip(input_ids, attention_mask):
        if buffer_input_ids.numel() == max_tokens:
            new_input_ids.append(buffer_input_ids)
            new_attention_mask.append(buffer_attention_mask)
            buffer_input_ids = torch.tensor([], dtype=torch.long)
            buffer_attention_mask = torch.tensor([], dtype=torch.long)
            buffer_input_ids = torch.cat((buffer_input_ids, ids), dim=0)
            buffer_attention_mask = torch.cat((buffer_attention_mask, mask), dim=0)
        elif buffer_input_ids.numel() + ids.numel() <= max_tokens:
            buffer_input_ids = torch.cat((buffer_input_ids, ids), dim=0)
            buffer_attention_mask = torch.cat((buffer_attention_mask, mask), dim=0)
        else:
            buffer_input_ids = torch.cat(
                (
                    buffer_input_ids,
                    torch.full(
                        (max_tokens - buffer_input_ids.numel(),),
                        tokenizer.pad_token_id,
                        dtype=torch.long,
                    ),
                ),
                dim=0,
            )
            buffer_attention_mask = torch.cat(
                (
                    buffer_attention_mask,
                    torch.full(
                        (max_tokens - buffer_attention_mask.numel(),),
                        0,
                        dtype=torch.long,
                    ),
                ),
                dim=0,
            )
            new_input_ids.append(buffer_input_ids)
            new_attention_mask.append(buffer_attention_mask)
            buffer_input_ids = torch.tensor([], dtype=torch.long)
            buffer_attention_mask = torch.tensor([], dtype=torch.long)

            buffer_input_ids = torch.cat((buffer_input_ids, ids), dim=0)
            buffer_attention_mask = torch.cat((buffer_attention_mask, mask), dim=0)

    if buffer_input_ids.numel() > 0:  # for any leftover tokens
        while buffer_input_ids.numel() < max_tokens:  # make all sequences equal in size
            buffer_input_ids = torch.cat(
                (
                    buffer_input_ids,
                    torch.full(
                        (max_tokens - buffer_input_ids.numel(),),
                        tokenizer.pad_token_id,
                        dtype=torch.long,
                    ),
                ),
                dim=0,
            )
            buffer_attention_mask = torch.cat(
                (
                    buffer_attention_mask,
                    torch.full(
                        (max_tokens - buffer_attention_mask.numel(),),
                        0,
                        dtype=torch.long,
                    ),
                ),
                dim=0,
            )
        new_input_ids.append(buffer_input_ids)
        new_attention_mask.append(buffer_attention_mask)

    ret = {
        "input_ids": [seq.tolist() for seq in new_input_ids],
        "labels": [seq.tolist() for seq in new_input_ids],
        "attention_mask": [seq.tolist() for seq in new_attention_mask],
    }

    LOG.debug(len(ret["input_ids"]))
    return ret


def load_pretraining_dataset(path, tokenizer, max_tokens=2048, seed=42):
    encode = functools.partial(encode_pretraining, tokenizer, max_tokens)
    dataset = load_dataset(path, streaming=True, split="train")
    dataset = dataset.shuffle(seed=seed, buffer_size=10_000)
    # TODO dynamically figure out which columns/features to remove
    dataset = dataset.map(encode, batched=True, remove_columns=["text", "meta"])
    return dataset<|MERGE_RESOLUTION|>--- conflicted
+++ resolved
@@ -47,10 +47,7 @@
     process_datasets_for_packing,
 )
 
-<<<<<<< HEAD
 LOG = logging.getLogger(__name__)
-=======
-LOG = logging.getLogger("axolotl")
 DEFAULT_DATASET_PREPARED_PATH = "last_run_prepared"
 
 
@@ -82,7 +79,6 @@
     else:
         total_num_steps = calculate_total_num_steps(cfg, train_dataset, tokenizer)
     return train_dataset, eval_dataset, total_num_steps
->>>>>>> 8cace801
 
 
 def load_tokenized_prepared_datasets(
@@ -466,14 +462,6 @@
             index=cfg.dataset_shard_idx,
         )
 
-<<<<<<< HEAD
-    # Insight - never split when performing a batch_eval. Also, a minor quirk in our configuration
-    # we are splitting validation data (from cfg.val_set_size) but HF calls it a "test" split.
-    # Moreover, we are returning eval_dataset, leaving this alone but may there may be an oppertunity
-    # to cleanup the terminilogy in the future.
-    if cfg.val_set_size and not cfg.batch_eval:
-        dataset = dataset.train_test_split(test_size=cfg.val_set_size, shuffle=False)
-=======
     if cfg.val_set_size:
         # ensure we end up with the same fingerprint by doing rank0 first and being able to cache
         to_hash_train = (
@@ -510,7 +498,6 @@
                 test_new_fingerprint=test_fingerprint,
             )
 
->>>>>>> 8cace801
         train_dataset = dataset["train"]
         eval_dataset = dataset["test"]
     else:

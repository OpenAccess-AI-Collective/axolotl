"""Module containing data utilities"""
import functools
import logging
from hashlib import md5
from pathlib import Path
from typing import Tuple, Union

<<<<<<< HEAD
from datasets import (
    Dataset,
    DatasetDict,
    concatenate_datasets,
    load_dataset,
    load_from_disk,
)
=======
import torch
from datasets import Dataset, DatasetDict, load_dataset, load_from_disk
>>>>>>> 13ac4d8d
from huggingface_hub import hf_hub_download
from rathe import get_formatter, get_parser, TokenizationOptions
from rathe.pipeline import DataPipeline
from transformers import PreTrainedTokenizerBase

from axolotl.datasets import ConstantLengthDataset


def load_tokenized_prepared_datasets(
    tokenizer, cfg, default_dataset_prepared_path
) -> DatasetDict:
    tokenizer_name = tokenizer.__class__.__name__
    ds_hash = str(
        md5(  # nosec
            (
                str(cfg.sequence_len)
                + "@"
                + "|".join(
                    sorted([f"{d.path}:{d.type}:{d.shards}" for d in cfg.datasets])
                )
                + "|"
                + tokenizer_name
            ).encode("utf-8")
        ).hexdigest()
    )
    prepared_ds_path = (
        Path(cfg.dataset_prepared_path) / ds_hash
        if cfg.dataset_prepared_path
        else Path(default_dataset_prepared_path) / ds_hash
    )
    dataset = None
    use_auth_token = cfg.hf_use_auth_token
    try:
        if cfg.push_dataset_to_hub:
            dataset = load_dataset(
                f"{cfg.push_dataset_to_hub}/{ds_hash}",
                use_auth_token=use_auth_token,
            )
            dataset = dataset["train"]
    except Exception:  # pylint: disable=broad-except # nosec
        pass

    if dataset:
        ...
    elif any(prepared_ds_path.glob("*")):
        logging.info(f"Loading prepared dataset from disk at {prepared_ds_path}...")
        dataset = load_from_disk(str(prepared_ds_path))
        logging.info("Prepared dataset loaded from disk...")
    else:
        logging.info(f"Unable to find prepared dataset in {prepared_ds_path}")
        logging.info("Loading and tokenizing raw datasets...")

        if cfg.seed:
            seed = cfg.seed
        else:
            logging.info("No seed provided, using default seed of 42")
            seed = 42

        prompt_format = cfg.prompt_format if cfg.prompt_format else "alpaca"
        formatter = get_formatter(prompt_format)

        datasets = []
        # pylint: disable=invalid-name
        for d in cfg.datasets:
            ds: Union[Dataset, DatasetDict] = None
            ds_from_hub = False
            try:
                load_dataset(
                    d.path,
                    streaming=True,
                    use_auth_token=use_auth_token,
                )
                ds_from_hub = True
            except FileNotFoundError:
                pass

            # prefer local dataset, even if hub exists
<<<<<<< HEAD
            if Path(d.path).exists():
                ds = load_dataset(
                    d.path, data_files=d.data_files, streaming=False, split=None
                )
=======
            local_path = Path(d.path)
            if local_path.exists():
                if local_path.is_dir():
                    ds = load_dataset(
                        d.path,
                        data_files=d.data_files,
                        streaming=False,
                        split=None,
                    )
                elif local_path.is_file():
                    ds = load_dataset(
                        "json",
                        data_files=d.path,
                        streaming=False,
                        split=None,
                    )
                else:
                    raise ValueError(
                        "unhandled dataset load: local path exists, but is neither a directory or a file"
                    )
>>>>>>> 13ac4d8d
            elif ds_from_hub:
                if d.data_files:
                    ds = load_dataset(
                        d.path,
                        streaming=False,
                        data_files=d.data_files,
                        use_auth_token=use_auth_token,
                    )
                else:
                    ds = load_dataset(
                        d.path,
                        streaming=False,
                        use_auth_token=use_auth_token,
                    )
            else:
                fp = hf_hub_download(
                    repo_id=d.path,
                    repo_type="dataset",
                    filename=d.data_files,
                )
                ds = load_dataset("json", data_files=fp, streaming=False, split=None)
            if not ds:
                raise ValueError("unhandled dataset load")

            if "train" in ds:
                ds = ds["train"]
<<<<<<< HEAD
=======
            if ds_strategy := load(d.type, tokenizer, cfg):
                ds_wrapper = TokenizedPromptDataset(ds_strategy, ds)
                datasets.append(ds_wrapper)
            elif d_base_type == "alpaca":
                ds_strategy = AlpacaPromptTokenizingStrategy(
                    AlpacaPrompter(d_prompt_style),
                    tokenizer,
                    cfg.train_on_inputs,
                    cfg.sequence_len,
                )
                ds_wrapper = TokenizedPromptDataset(ds_strategy, ds)
                datasets.append(ds_wrapper)
            elif d_base_type == "explainchoice":
                ds_strategy = AlpacaMultipleChoicePromptTokenizingStrategy(
                    MultipleChoiceExplainPrompter(d_prompt_style),
                    tokenizer,
                    cfg.train_on_inputs,
                    cfg.sequence_len,
                )
                ds_wrapper = TokenizedPromptDataset(ds_strategy, ds)
                datasets.append(ds_wrapper)
            elif d_base_type == "concisechoice":
                ds_strategy = AlpacaMultipleChoicePromptTokenizingStrategy(
                    MultipleChoiceConcisePrompter(d_prompt_style),
                    tokenizer,
                    cfg.train_on_inputs,
                    cfg.sequence_len,
                )
                ds_wrapper = TokenizedPromptDataset(ds_strategy, ds)
                datasets.append(ds_wrapper)
            elif d_base_type == "summarizetldr":
                ds_strategy = SummarizeTLDRPromptTokenizingStrategy(
                    SummarizeTLDRPrompter(d_prompt_style),
                    tokenizer,
                    cfg.train_on_inputs,
                    cfg.sequence_len,
                )
                ds_wrapper = TokenizedPromptDataset(ds_strategy, ds)
                datasets.append(ds_wrapper)
            elif d_base_type == "jeopardy":
                ds_strategy = JeopardyPromptTokenizingStrategy(
                    JeopardyPrompter(d_prompt_style),
                    tokenizer,
                    cfg.train_on_inputs,
                    cfg.sequence_len,
                )
                ds_wrapper = TokenizedPromptDataset(ds_strategy, ds)
                datasets.append(ds_wrapper)
            elif d_base_type == "oasst":
                ds_strategy = OpenAssistantPromptTokenizingStrategy(
                    AlpacaPrompter(d_prompt_style),
                    tokenizer,
                    cfg.train_on_inputs,
                    cfg.sequence_len,
                )
                ds_wrapper = TokenizedPromptDataset(ds_strategy, ds)
                datasets.append(ds_wrapper)
            elif d_base_type == "gpteacher":
                ds_strategy = GPTeacherPromptTokenizingStrategy(
                    GPTeacherPrompter(d_prompt_style),
                    tokenizer,
                    cfg.train_on_inputs,
                    cfg.sequence_len,
                )
                ds_wrapper = TokenizedPromptDataset(ds_strategy, ds)
                datasets.append(ds_wrapper)
            elif d_base_type == "reflection":
                ds_strategy = AlpacaReflectionPTStrategy(
                    ReflectAlpacaPrompter(d_prompt_style),
                    tokenizer,
                    cfg.train_on_inputs,
                    cfg.sequence_len,
                )
                ds_wrapper = TokenizedPromptDataset(ds_strategy, ds)
                datasets.append(ds_wrapper)
            elif d_base_type == "sharegpt":
                ds_strategy = ShareGPTPromptTokenizingStrategy(
                    ShareGPTPrompter(d_prompt_style),
                    tokenizer,
                    cfg.train_on_inputs,
                    cfg.sequence_len,
                )
                ds_wrapper = TokenizedPromptDataset(ds_strategy, ds)
                datasets.append(ds_wrapper)
            elif d_base_type == "completion":
                ds_strategy = CompletionPromptTokenizingStrategy(
                    CompletionPrompter(),
                    tokenizer,
                    cfg.train_on_inputs,
                    cfg.sequence_len,
                )
                ds_wrapper = TokenizedPromptDataset(ds_strategy, ds)
                datasets.append(ds_wrapper)
            else:
                suffix = ""
                if ":load_" in d.type:
                    suffix = f" Did you mean {d.type.replace(':load_', '.load_')}?"
                logging.error(
                    f"unhandled prompt tokenization strategy: {d.type}. {suffix}"
                )
                raise ValueError(
                    f"unhandled prompt tokenization strategy: {d.type} {suffix}"
                )
        logging.info("tokenizing, merging, and shuffling master dataset")
>>>>>>> 13ac4d8d

            # support for using a subset of the data
            if d.shards:
                ds = ds.shuffle(seed=seed).shard(num_shards=d.shards, index=0)

            parser = get_parser(d.type)
            ds_formatter = formatter
            if d.prompt_style:
                ds_formatter = get_formatter(d.prompt_format)
            pipeline = DataPipeline(parser, ds_formatter, tokenizer, options=TokenizationOptions(eos_after_output=True))

            datasets.append(ds.map(pipeline))

        logging.info("merging and shuffling master dataset")
        dataset = concatenate_datasets(datasets).shuffle(seed=seed)

        if cfg.local_rank == 0:
            logging.info(
                f"Saving merged prepared dataset to disk... {prepared_ds_path}"
            )
            dataset.save_to_disk(prepared_ds_path)
            if cfg.push_dataset_to_hub:
                logging.info(
                    f"Saving merged prepared dataset with push_to_hub... {cfg.push_dataset_to_hub}/{ds_hash}"
                )
                dataset.push_to_hub(
                    f"{cfg.push_dataset_to_hub}/{ds_hash}", private=True
                )

    return dataset


def load_prepare_datasets(
    tokenizer: PreTrainedTokenizerBase,
    cfg,
    default_dataset_prepared_path,
) -> Tuple[Dataset, Dataset]:
    max_packed_sequence_len = (
        cfg.max_packed_sequence_len if cfg.max_packed_sequence_len else cfg.sequence_len
    )
    max_packed_sequence_len = min(
        max_packed_sequence_len, cfg.sequence_len
    )  # make sure we don't accidentally set it larger than sequence_len

    tokenizer_name = tokenizer.__class__.__name__
    if cfg.max_packed_sequence_len is not None:
        # see if we can go ahead and load the stacked dataset
        seed = f"@{str(cfg.seed)}" if cfg.seed else ""
        ds_hash = str(
            md5(  # nosec
                (
                    str(cfg.sequence_len)
                    + "@"
                    + str(max_packed_sequence_len)
                    + seed
                    + "|".join(
                        sorted([f"{d.path}:{d.type}:{d.shards}" for d in cfg.datasets])
                    )
                    + "|"
                    + tokenizer_name
                ).encode("utf-8")
            ).hexdigest()
        )
        prepared_ds_path = (
            Path(cfg.dataset_prepared_path) / ds_hash
            if cfg.dataset_prepared_path
            else Path(default_dataset_prepared_path) / ds_hash
        )

        dataset = None
        use_auth_token = cfg.hf_use_auth_token
        try:
            if cfg.push_dataset_to_hub:
                logging.info(
                    f"Checking for packed prepared dataset from hub... {cfg.push_dataset_to_hub}/{ds_hash}"
                )
                dataset = load_dataset(
                    f"{cfg.push_dataset_to_hub}/{ds_hash}",
                    use_auth_token=use_auth_token,
                )
                dataset = dataset["train"]
        except Exception:  # pylint: disable=broad-except # nosec
            pass

        if dataset:
            ...
        elif any(prepared_ds_path.glob("*")):
            logging.info(
                f"Loading prepared packed dataset from disk at {prepared_ds_path}..."
            )
            dataset = load_from_disk(str(prepared_ds_path))
            logging.info("Prepared packed dataset loaded from disk...")
            if cfg.push_dataset_to_hub:
                logging.info(
                    f"Saving packed prepared dataset with push_to_hub... {cfg.push_dataset_to_hub}/{ds_hash}"
                )
                dataset.push_to_hub(
                    f"{cfg.push_dataset_to_hub}/{ds_hash}", private=True
                )
        else:
            dataset = load_tokenized_prepared_datasets(
                tokenizer, cfg, default_dataset_prepared_path
            )

            if cfg.seed:
                dataset = dataset.shuffle(seed=cfg.seed)

            constant_len_dataset = ConstantLengthDataset(
                tokenizer,
                [dataset],
                seq_length=max_packed_sequence_len,
            )
            logging.info(
                f"packing master dataset to len: {cfg.max_packed_sequence_len}"
            )
            dataset = Dataset.from_list(list(constant_len_dataset))

            # filter out bad data
            dataset = Dataset.from_list(
                [
                    d
                    for d in dataset
                    if len(d["input_ids"]) < cfg.sequence_len
                    and len(d["input_ids"]) > 0
                    and len(d["input_ids"]) == len(d["attention_mask"])
                    and len(d["input_ids"]) == len(d["labels"])
                ]
            )

            if cfg.local_rank == 0:
                logging.info(
                    f"Saving packed prepared dataset to disk... {prepared_ds_path}"
                )
                dataset.save_to_disk(prepared_ds_path)
                if cfg.push_dataset_to_hub:
                    logging.info(
                        f"Saving packed prepared dataset with push_to_hub... {cfg.push_dataset_to_hub}/{ds_hash}"
                    )
                    dataset.push_to_hub(
                        f"{cfg.push_dataset_to_hub}/{ds_hash}",
                        private=True,
                    )
    else:
        dataset = load_tokenized_prepared_datasets(
            tokenizer, cfg, default_dataset_prepared_path
        )

    if cfg.dataset_shard_num and cfg.dataset_shard_idx is not None:
        logging.info(
            f"Using index #{cfg.dataset_shard_idx} of {cfg.dataset_shard_num} shards"
        )
        dataset = dataset.shard(
            num_shards=cfg.dataset_shard_num,
            index=cfg.dataset_shard_idx,
        )

    if cfg.val_set_size:
        dataset = dataset.train_test_split(test_size=cfg.val_set_size, shuffle=False)
        train_dataset = dataset["train"]
        eval_dataset = dataset["test"]
    else:
        train_dataset = dataset
        eval_dataset = None

    return train_dataset, eval_dataset


def encode_pretraining(tokenizer, max_tokens, examples):
    res = tokenizer(
        examples["text"],
        truncation=True,
        max_length=max_tokens - 2,
        add_special_tokens=True,
    )
    # Convert to PyTorch tensors
    input_ids = [torch.tensor(seq) for seq in res["input_ids"]]
    attention_mask = [torch.tensor(seq) for seq in res["attention_mask"]]
    new_input_ids = []
    new_attention_mask = []
    # Append EOS and PAD tokens to input_ids, and correct attention_mask
    for i, _ in enumerate(input_ids):
        input_ids[i] = torch.cat(
            (
                input_ids[i],
                torch.tensor([tokenizer.eos_token_id, tokenizer.pad_token_id]),
            ),
            dim=0,
        )
        attention_mask[i] = torch.cat((attention_mask[i], torch.tensor([1, 0])), dim=0)

    # Concatenate tokens so that their lengths are less than max_tokens
    buffer_input_ids = torch.tensor([], dtype=torch.long)
    buffer_attention_mask = torch.tensor([], dtype=torch.long)

    for ids, mask in zip(input_ids, attention_mask):
        if buffer_input_ids.numel() == max_tokens:
            new_input_ids.append(buffer_input_ids)
            new_attention_mask.append(buffer_attention_mask)
            buffer_input_ids = torch.tensor([], dtype=torch.long)
            buffer_attention_mask = torch.tensor([], dtype=torch.long)
            buffer_input_ids = torch.cat((buffer_input_ids, ids), dim=0)
            buffer_attention_mask = torch.cat((buffer_attention_mask, mask), dim=0)
        elif buffer_input_ids.numel() + ids.numel() <= max_tokens:
            buffer_input_ids = torch.cat((buffer_input_ids, ids), dim=0)
            buffer_attention_mask = torch.cat((buffer_attention_mask, mask), dim=0)
        else:
            buffer_input_ids = torch.cat(
                (
                    buffer_input_ids,
                    torch.full(
                        (max_tokens - buffer_input_ids.numel(),),
                        tokenizer.pad_token_id,
                        dtype=torch.long,
                    ),
                ),
                dim=0,
            )
            buffer_attention_mask = torch.cat(
                (
                    buffer_attention_mask,
                    torch.full(
                        (max_tokens - buffer_attention_mask.numel(),),
                        0,
                        dtype=torch.long,
                    ),
                ),
                dim=0,
            )
            new_input_ids.append(buffer_input_ids)
            new_attention_mask.append(buffer_attention_mask)
            buffer_input_ids = torch.tensor([], dtype=torch.long)
            buffer_attention_mask = torch.tensor([], dtype=torch.long)

            buffer_input_ids = torch.cat((buffer_input_ids, ids), dim=0)
            buffer_attention_mask = torch.cat((buffer_attention_mask, mask), dim=0)

    if buffer_input_ids.numel() > 0:  # for any leftover tokens
        while buffer_input_ids.numel() < max_tokens:  # make all sequences equal in size
            buffer_input_ids = torch.cat(
                (
                    buffer_input_ids,
                    torch.full(
                        (max_tokens - buffer_input_ids.numel(),),
                        tokenizer.pad_token_id,
                        dtype=torch.long,
                    ),
                ),
                dim=0,
            )
            buffer_attention_mask = torch.cat(
                (
                    buffer_attention_mask,
                    torch.full(
                        (max_tokens - buffer_attention_mask.numel(),),
                        0,
                        dtype=torch.long,
                    ),
                ),
                dim=0,
            )
        new_input_ids.append(buffer_input_ids)
        new_attention_mask.append(buffer_attention_mask)

    ret = {
        "input_ids": [seq.tolist() for seq in new_input_ids],
        "labels": [seq.tolist() for seq in new_input_ids],
        "attention_mask": [seq.tolist() for seq in new_attention_mask],
    }

    logging.debug(len(ret["input_ids"]))
    return ret


def load_pretraining_dataset(path, tokenizer, max_tokens=2048, seed=42):
    encode = functools.partial(encode_pretraining, tokenizer, max_tokens)
    dataset = load_dataset(path, streaming=True, split="train")
    dataset = dataset.shuffle(seed=seed, buffer_size=10_000)
    # TODO dynamically figure out which columns/features to remove
    dataset = dataset.map(encode, batched=True, remove_columns=["text", "meta"])
    return dataset<|MERGE_RESOLUTION|>--- conflicted
+++ resolved
@@ -5,7 +5,7 @@
 from pathlib import Path
 from typing import Tuple, Union
 
-<<<<<<< HEAD
+import torch
 from datasets import (
     Dataset,
     DatasetDict,
@@ -13,10 +13,6 @@
     load_dataset,
     load_from_disk,
 )
-=======
-import torch
-from datasets import Dataset, DatasetDict, load_dataset, load_from_disk
->>>>>>> 13ac4d8d
 from huggingface_hub import hf_hub_download
 from rathe import get_formatter, get_parser, TokenizationOptions
 from rathe.pipeline import DataPipeline
@@ -94,12 +90,6 @@
                 pass
 
             # prefer local dataset, even if hub exists
-<<<<<<< HEAD
-            if Path(d.path).exists():
-                ds = load_dataset(
-                    d.path, data_files=d.data_files, streaming=False, split=None
-                )
-=======
             local_path = Path(d.path)
             if local_path.exists():
                 if local_path.is_dir():
@@ -120,7 +110,10 @@
                     raise ValueError(
                         "unhandled dataset load: local path exists, but is neither a directory or a file"
                     )
->>>>>>> 13ac4d8d
+            if Path(d.path).exists():
+                ds = load_dataset(
+                    d.path, data_files=d.data_files, streaming=False, split=None
+                )
             elif ds_from_hub:
                 if d.data_files:
                     ds = load_dataset(
@@ -147,113 +140,6 @@
 
             if "train" in ds:
                 ds = ds["train"]
-<<<<<<< HEAD
-=======
-            if ds_strategy := load(d.type, tokenizer, cfg):
-                ds_wrapper = TokenizedPromptDataset(ds_strategy, ds)
-                datasets.append(ds_wrapper)
-            elif d_base_type == "alpaca":
-                ds_strategy = AlpacaPromptTokenizingStrategy(
-                    AlpacaPrompter(d_prompt_style),
-                    tokenizer,
-                    cfg.train_on_inputs,
-                    cfg.sequence_len,
-                )
-                ds_wrapper = TokenizedPromptDataset(ds_strategy, ds)
-                datasets.append(ds_wrapper)
-            elif d_base_type == "explainchoice":
-                ds_strategy = AlpacaMultipleChoicePromptTokenizingStrategy(
-                    MultipleChoiceExplainPrompter(d_prompt_style),
-                    tokenizer,
-                    cfg.train_on_inputs,
-                    cfg.sequence_len,
-                )
-                ds_wrapper = TokenizedPromptDataset(ds_strategy, ds)
-                datasets.append(ds_wrapper)
-            elif d_base_type == "concisechoice":
-                ds_strategy = AlpacaMultipleChoicePromptTokenizingStrategy(
-                    MultipleChoiceConcisePrompter(d_prompt_style),
-                    tokenizer,
-                    cfg.train_on_inputs,
-                    cfg.sequence_len,
-                )
-                ds_wrapper = TokenizedPromptDataset(ds_strategy, ds)
-                datasets.append(ds_wrapper)
-            elif d_base_type == "summarizetldr":
-                ds_strategy = SummarizeTLDRPromptTokenizingStrategy(
-                    SummarizeTLDRPrompter(d_prompt_style),
-                    tokenizer,
-                    cfg.train_on_inputs,
-                    cfg.sequence_len,
-                )
-                ds_wrapper = TokenizedPromptDataset(ds_strategy, ds)
-                datasets.append(ds_wrapper)
-            elif d_base_type == "jeopardy":
-                ds_strategy = JeopardyPromptTokenizingStrategy(
-                    JeopardyPrompter(d_prompt_style),
-                    tokenizer,
-                    cfg.train_on_inputs,
-                    cfg.sequence_len,
-                )
-                ds_wrapper = TokenizedPromptDataset(ds_strategy, ds)
-                datasets.append(ds_wrapper)
-            elif d_base_type == "oasst":
-                ds_strategy = OpenAssistantPromptTokenizingStrategy(
-                    AlpacaPrompter(d_prompt_style),
-                    tokenizer,
-                    cfg.train_on_inputs,
-                    cfg.sequence_len,
-                )
-                ds_wrapper = TokenizedPromptDataset(ds_strategy, ds)
-                datasets.append(ds_wrapper)
-            elif d_base_type == "gpteacher":
-                ds_strategy = GPTeacherPromptTokenizingStrategy(
-                    GPTeacherPrompter(d_prompt_style),
-                    tokenizer,
-                    cfg.train_on_inputs,
-                    cfg.sequence_len,
-                )
-                ds_wrapper = TokenizedPromptDataset(ds_strategy, ds)
-                datasets.append(ds_wrapper)
-            elif d_base_type == "reflection":
-                ds_strategy = AlpacaReflectionPTStrategy(
-                    ReflectAlpacaPrompter(d_prompt_style),
-                    tokenizer,
-                    cfg.train_on_inputs,
-                    cfg.sequence_len,
-                )
-                ds_wrapper = TokenizedPromptDataset(ds_strategy, ds)
-                datasets.append(ds_wrapper)
-            elif d_base_type == "sharegpt":
-                ds_strategy = ShareGPTPromptTokenizingStrategy(
-                    ShareGPTPrompter(d_prompt_style),
-                    tokenizer,
-                    cfg.train_on_inputs,
-                    cfg.sequence_len,
-                )
-                ds_wrapper = TokenizedPromptDataset(ds_strategy, ds)
-                datasets.append(ds_wrapper)
-            elif d_base_type == "completion":
-                ds_strategy = CompletionPromptTokenizingStrategy(
-                    CompletionPrompter(),
-                    tokenizer,
-                    cfg.train_on_inputs,
-                    cfg.sequence_len,
-                )
-                ds_wrapper = TokenizedPromptDataset(ds_strategy, ds)
-                datasets.append(ds_wrapper)
-            else:
-                suffix = ""
-                if ":load_" in d.type:
-                    suffix = f" Did you mean {d.type.replace(':load_', '.load_')}?"
-                logging.error(
-                    f"unhandled prompt tokenization strategy: {d.type}. {suffix}"
-                )
-                raise ValueError(
-                    f"unhandled prompt tokenization strategy: {d.type} {suffix}"
-                )
-        logging.info("tokenizing, merging, and shuffling master dataset")
->>>>>>> 13ac4d8d
 
             # support for using a subset of the data
             if d.shards:

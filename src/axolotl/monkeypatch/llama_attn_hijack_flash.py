"""Flash attention monkey patch for llama model"""

# copied from https://github.com/lm-sys/FastChat/blob/main/fastchat/train/llama_flash_attn_monkey_patch.py

import warnings
<<<<<<< HEAD
from typing import Optional, Tuple
=======
from typing import List, Optional, Tuple, Union
>>>>>>> 587dbbfc

import torch
import torch.nn.functional as F
import transformers
from einops import rearrange
from flash_attn.bert_padding import pad_input, unpad_input
<<<<<<< HEAD
=======
from transformers.modeling_outputs import BaseModelOutputWithPast
from transformers.models.llama.modeling_llama import (
    LlamaDecoderLayer as OriginalLlamaDecoderLayer,
)
>>>>>>> 587dbbfc
from transformers.models.llama.modeling_llama import apply_rotary_pos_emb, repeat_kv

from axolotl.monkeypatch.utils import get_cu_seqlens_from_pos_ids

try:
    from flash_attn.flash_attn_interface import (  # pylint: disable=ungrouped-imports
        flash_attn_kvpacked_func,
        flash_attn_varlen_kvpacked_func,
        flash_attn_varlen_qkvpacked_func,
    )
except ImportError:
    from flash_attn.flash_attn_interface import (
        flash_attn_unpadded_kvpacked_func as flash_attn_varlen_kvpacked_func,
    )
    from flash_attn.flash_attn_interface import (
        flash_attn_unpadded_qkvpacked_func as flash_attn_varlen_qkvpacked_func,
    )


<<<<<<< HEAD
def replace_llama_attn_with_flash_attn():
=======
def replace_llama_attn_with_flash_attn(packed: Optional[bool] = False):
>>>>>>> 587dbbfc
    transformers.models.llama.modeling_llama.LlamaModel._prepare_decoder_attention_mask = (  # pylint: disable=protected-access
        _prepare_decoder_attention_mask
    )
    transformers.models.llama.modeling_llama.LlamaAttention.forward = flashattn_forward
<<<<<<< HEAD


# Disable the transformation of the attention mask in LlamaModel as the flash attention
# requires the attention mask to be the same as the key_padding_mask
def _prepare_decoder_attention_mask(
    self,
    attention_mask,
    input_shape,
    inputs_embeds,
    past_key_values_length,
):  # pylint: disable=unused-argument
    # [bsz, seq_len]
    return attention_mask


=======
    if packed:
        transformers.models.llama.modeling_llama.LlamaDecoderLayer = LlamaDecoderLayer
        transformers.models.llama.modeling_llama.LlamaModel.forward = (
            llama_model_forward
        )


# Disable the transformation of the attention mask in LlamaModel as the flash attention
# requires the attention mask to be the same as the key_padding_mask
def _prepare_decoder_attention_mask(
    self,
    attention_mask,
    input_shape,
    inputs_embeds,
    past_key_values_length,
):  # pylint: disable=unused-argument
    # [bsz, seq_len]
    return attention_mask


>>>>>>> 587dbbfc
def flashattn_forward(
    self,
    hidden_states: torch.Tensor,
    attention_mask: Optional[torch.Tensor] = None,
    position_ids: Optional[torch.Tensor] = None,
    past_key_value: Optional[Tuple[torch.Tensor]] = None,
    output_attentions: bool = False,
    use_cache: bool = False,
    cu_seqlens: Optional[torch.Tensor] = None,
    max_seqlen: Optional[torch.Tensor] = None,
) -> Tuple[torch.Tensor, Optional[torch.Tensor], Optional[Tuple[torch.Tensor]]]:
    """Input shape: Batch x Time x Channel

    attention_mask: [bsz, q_len]
    """
    # pylint: disable=duplicate-code
    bsz, q_len, _ = hidden_states.size()

    if not hasattr(self, "pretraining_tp"):
        self.pretraining_tp = 1

    if self.pretraining_tp > 1:
        key_value_slicing = (
            self.num_key_value_heads * self.head_dim
        ) // self.pretraining_tp
        query_slices = self.q_proj.weight.split(
            (self.num_heads * self.head_dim) // self.pretraining_tp, dim=0
        )
        key_slices = self.k_proj.weight.split(key_value_slicing, dim=0)
        value_slices = self.v_proj.weight.split(key_value_slicing, dim=0)

        query_states = [
            F.linear(hidden_states, query_slices[i]) for i in range(self.pretraining_tp)
        ]
        query_states = torch.cat(query_states, dim=-1)

        key_states = [
            F.linear(hidden_states, key_slices[i]) for i in range(self.pretraining_tp)
        ]
        key_states = torch.cat(key_states, dim=-1)

        value_states = [
            F.linear(hidden_states, value_slices[i]) for i in range(self.pretraining_tp)
        ]
        value_states = torch.cat(value_states, dim=-1)

    else:
        query_states = self.q_proj(hidden_states)
        key_states = self.k_proj(hidden_states)
        value_states = self.v_proj(hidden_states)

    query_states = query_states.view(
        bsz, q_len, self.num_heads, self.head_dim
    ).transpose(1, 2)
    key_states = key_states.view(
        bsz, q_len, self.num_key_value_heads, self.head_dim
    ).transpose(1, 2)
    value_states = value_states.view(
        bsz, q_len, self.num_key_value_heads, self.head_dim
    ).transpose(1, 2)
    # [bsz, q_len, nh, hd]
    # [bsz, nh, q_len, hd]

    kv_seq_len = key_states.shape[-2]
    if past_key_value is not None:
        kv_seq_len += past_key_value[0].shape[-2]

    cos, sin = self.rotary_emb(value_states, seq_len=kv_seq_len)
    query_states, key_states = apply_rotary_pos_emb(
        query_states, key_states, cos, sin, position_ids
    )
    # [bsz, nh, t, hd]

    if past_key_value is not None:
        # reuse k, v, self_attention
        key_states = torch.cat([past_key_value[0], key_states], dim=2)
        value_states = torch.cat([past_key_value[1], value_states], dim=2)

    past_key_value = (key_states, value_states) if use_cache else None

    # repeat k/v heads if n_kv_heads < n_heads
    key_states = repeat_kv(key_states, self.num_key_value_groups)
    value_states = repeat_kv(value_states, self.num_key_value_groups)

    if output_attentions:
        warnings.warn(
            "Output attentions is not supported for patched `LlamaAttention`, returning `None` instead."
        )

    #
    # flash-attn v2 start
    #

    if self.training:
        # during training q,k,v always have same seqlen
        assert key_states.shape == query_states.shape
        is_causal = True
    else:
        # turn off FA causal mask after first inference autoregressive iteration
        # only on first autoregressive step q,k,v have same seqlen
        is_causal = past_key_value is not None

<<<<<<< HEAD
    if self.training and attention_mask.shape[0] == 1:
=======
    if cu_seqlens is not None and max_seqlen is not None:
>>>>>>> 587dbbfc
        # special handling using sample packing
        qkv = torch.stack(
            [query_states, key_states, value_states], dim=2
        )  # [bsz, nh, 3, q_len, hd]
        qkv = qkv.transpose(1, 3)  # [bsz, q_len, 3, nh, hd]
        qkv = rearrange(qkv, "b s ... -> (b s) ...")

        output = flash_attn_varlen_qkvpacked_func(
<<<<<<< HEAD
            qkv, cu_q_lens, max_s, 0.0, softmax_scale=None, causal=is_causal
=======
            qkv, cu_seqlens, max_seqlen, 0.0, softmax_scale=None, causal=is_causal
>>>>>>> 587dbbfc
        )
        output = rearrange(output, "(b s) ... -> b s ...", b=bsz)
    elif query_states.shape == key_states.shape:
        query_states = query_states.transpose(1, 2)
        key_states = key_states.transpose(1, 2)
        value_states = value_states.transpose(1, 2)
        qkv_unpad, cu_seqlens_q, max_seqlen_q, _, output_pad_fn = generate_qkv(
            query_states,
            key_states,
            value_states,
            qkvpacked=True,
            # We have disabled _prepare_decoder_attention_mask in LlamaModel
            # the attention_mask should be the same as the key_padding_mask
            key_padding_mask=attention_mask,
            query_padding_mask=attention_mask[:, -query_states.size(1) :]
            if attention_mask is not None
            else None,
        )
        output_unpad = flash_attn_varlen_qkvpacked_func(
            qkv_unpad,
            cu_seqlens_q,
            max_seqlen_q,
            0.0,
            softmax_scale=None,
            causal=is_causal,
        )
        output = output_pad_fn(output_unpad)
    else:
        query_states = query_states.transpose(1, 2)
        key_states = key_states.transpose(1, 2)
        value_states = value_states.transpose(1, 2)
        if attention_mask is None or attention_mask.all().item():
            output = flash_attn_kvpacked_func(
                query_states,
                torch.stack([key_states, value_states], 2),
                causal=is_causal,
            )
        else:
            (  # pylint: disable=unbalanced-tuple-unpacking
                q_unpad,
                kv_unpad,
                cu_seqlens_q,
                cu_seqlens_k,
                max_seqlen_q,
                max_seqlen_k,
                _,
                _,
                output_pad_fn,
            ) = generate_qkv(
                query_states,
                key_states,
                value_states,
                kvpacked=True,
                key_padding_mask=attention_mask,
                query_padding_mask=attention_mask[:, -query_states.size(1) :]
                if attention_mask is not None
                else None,
            )
            output_unpad = flash_attn_varlen_kvpacked_func(
                q_unpad,
                kv_unpad,
                cu_seqlens_q,
                cu_seqlens_k,
                max_seqlen_q,
                max_seqlen_k,
                0.0,
                softmax_scale=None,
                causal=is_causal,
            )
            output = output_pad_fn(output_unpad)

    attn_output = output
    if attn_output.size() != (bsz, q_len, self.num_heads, self.head_dim):
        raise ValueError(
            f"`attn_output` should be of size {(bsz, q_len, self.num_heads, self.head_dim)}, but is"
            f" {attn_output.size()}"
<<<<<<< HEAD
=======
        )
    attn_output = rearrange(attn_output, "b s h d -> b s (h d)")

    #
    # flash-attn v2 end
    #

    if self.pretraining_tp > 1:
        attn_output = attn_output.split(self.hidden_size // self.pretraining_tp, dim=2)
        o_proj_slices = self.o_proj.weight.split(
            self.hidden_size // self.pretraining_tp, dim=1
        )
        attn_output = sum(
            F.linear(attn_output[i], o_proj_slices[i])
            for i in range(self.pretraining_tp)
        )
    else:
        attn_output = self.o_proj(attn_output)

    return attn_output, None, past_key_value


# based on https://github.com/Dao-AILab/flash-attention/blob/364a5b/tests/test_flash_attn.py#L38
def generate_qkv(
    q,
    k,
    v,
    query_padding_mask=None,
    key_padding_mask=None,
    kvpacked=False,
    qkvpacked=False,
):  # pylint: disable=invalid-name,unnecessary-lambda-assignment
    """
    Arguments:
        q: (batch_size, seqlen_q, nheads, d)
        k: (batch_size, seqlen_k, nheads_k, d)
        v: (batch_size, seqlen_k, nheads_k, d)
        query_padding_mask: (batch_size, seqlen), bool
        key_padding_mask: (batch_size, seqlen), bool
    """
    assert not (kvpacked and qkvpacked)
    batch_size, seqlen_q, nheads, d = q.shape
    _, seqlen_k, nheads_k, _ = k.shape
    assert k.shape == (batch_size, seqlen_k, nheads_k, d)
    assert v.shape == (batch_size, seqlen_k, nheads_k, d)

    if query_padding_mask is not None:
        q_unpad, indices_q, cu_seqlens_q, max_seqlen_q = unpad_input(
            q, query_padding_mask
        )

        output_pad_fn = lambda output_unpad: pad_input(  # noqa: E731
            output_unpad, indices_q, batch_size, seqlen_q
        )

    else:
        q_unpad = rearrange(q, "b s h d -> (b s) h d")
        cu_seqlens_q = torch.arange(
            0,
            (batch_size + 1) * seqlen_q,
            step=seqlen_q,
            dtype=torch.int32,
            device=q_unpad.device,
        )
        max_seqlen_q = seqlen_q

        output_pad_fn = lambda output_unpad: rearrange(  # noqa: E731
            output_unpad, "(b s) h d -> b s h d", b=batch_size
        )

    if key_padding_mask is not None:
        k_unpad, _, cu_seqlens_k, max_seqlen_k = unpad_input(k, key_padding_mask)
        v_unpad, _, _, _ = unpad_input(v, key_padding_mask)
    else:
        k_unpad = rearrange(k, "b s h d -> (b s) h d")
        v_unpad = rearrange(v, "b s h d -> (b s) h d")
        cu_seqlens_k = torch.arange(
            0,
            (batch_size + 1) * seqlen_k,
            step=seqlen_k,
            dtype=torch.int32,
            device=k_unpad.device,
        )
        max_seqlen_k = seqlen_k

    if qkvpacked:
        assert nheads == nheads_k
        qkv_unpad = torch.stack([q_unpad, k_unpad, v_unpad], dim=1)
        qkv = torch.stack([q, k, v], dim=2)
        return (qkv_unpad, cu_seqlens_q, max_seqlen_q, qkv, output_pad_fn)

    if kvpacked:
        kv_unpad = torch.stack([k_unpad, v_unpad], dim=1)
        kv = torch.stack([k, v], dim=2)
        return (
            q_unpad,
            kv_unpad,
            cu_seqlens_q,
            cu_seqlens_k,
            max_seqlen_q,
            max_seqlen_k,
            q,
            kv,
            output_pad_fn,
>>>>>>> 587dbbfc
        )
    attn_output = rearrange(attn_output, "b s h d -> b s (h d)")

<<<<<<< HEAD
    #
    # flash-attn v2 end
    #
=======
    return (
        q_unpad,
        k_unpad,
        v_unpad,
        cu_seqlens_q,
        cu_seqlens_k,
        max_seqlen_q,
        max_seqlen_k,
        q,
        k,
        v,
        output_pad_fn,
    )
>>>>>>> 587dbbfc

    if self.pretraining_tp > 1:
        attn_output = attn_output.split(self.hidden_size // self.pretraining_tp, dim=2)
        o_proj_slices = self.o_proj.weight.split(
            self.hidden_size // self.pretraining_tp, dim=1
        )
        attn_output = sum(
            F.linear(attn_output[i], o_proj_slices[i])
            for i in range(self.pretraining_tp)
        )
    else:
        attn_output = self.o_proj(attn_output)

<<<<<<< HEAD
    return attn_output, None, past_key_value
=======
def llama_model_forward(
    self,
    input_ids: torch.LongTensor = None,
    attention_mask: Optional[torch.Tensor] = None,
    position_ids: Optional[torch.LongTensor] = None,
    past_key_values: Optional[List[torch.FloatTensor]] = None,
    inputs_embeds: Optional[torch.FloatTensor] = None,
    use_cache: Optional[bool] = None,
    output_attentions: Optional[bool] = None,
    output_hidden_states: Optional[bool] = None,
    return_dict: Optional[bool] = None,
) -> Union[Tuple, BaseModelOutputWithPast]:
    output_attentions = (
        output_attentions
        if output_attentions is not None
        else self.config.output_attentions
    )
    output_hidden_states = (
        output_hidden_states
        if output_hidden_states is not None
        else self.config.output_hidden_states
    )
    use_cache = use_cache if use_cache is not None else self.config.use_cache
>>>>>>> 587dbbfc

    return_dict = (
        return_dict if return_dict is not None else self.config.use_return_dict
    )

<<<<<<< HEAD
# based on https://github.com/Dao-AILab/flash-attention/blob/364a5b/tests/test_flash_attn.py#L38
def generate_qkv(
    q,
    k,
    v,
    query_padding_mask=None,
    key_padding_mask=None,
    kvpacked=False,
    qkvpacked=False,
):  # pylint: disable=invalid-name,unnecessary-lambda-assignment
    """
    Arguments:
        q: (batch_size, seqlen_q, nheads, d)
        k: (batch_size, seqlen_k, nheads_k, d)
        v: (batch_size, seqlen_k, nheads_k, d)
        query_padding_mask: (batch_size, seqlen), bool
        key_padding_mask: (batch_size, seqlen), bool
    """
    assert not (kvpacked and qkvpacked)
    batch_size, seqlen_q, nheads, d = q.shape
    _, seqlen_k, nheads_k, _ = k.shape
    assert k.shape == (batch_size, seqlen_k, nheads_k, d)
    assert v.shape == (batch_size, seqlen_k, nheads_k, d)

    if query_padding_mask is not None:
        q_unpad, indices_q, cu_seqlens_q, max_seqlen_q = unpad_input(
            q, query_padding_mask
        )

        output_pad_fn = lambda output_unpad: pad_input(  # noqa: E731
            output_unpad, indices_q, batch_size, seqlen_q
        )

    else:
        q_unpad = rearrange(q, "b s h d -> (b s) h d")
        cu_seqlens_q = torch.arange(
            0,
            (batch_size + 1) * seqlen_q,
            step=seqlen_q,
            dtype=torch.int32,
            device=q_unpad.device,
        )
        max_seqlen_q = seqlen_q

        output_pad_fn = lambda output_unpad: rearrange(  # noqa: E731
            output_unpad, "(b s) h d -> b s h d", b=batch_size
        )

    if key_padding_mask is not None:
        k_unpad, _, cu_seqlens_k, max_seqlen_k = unpad_input(k, key_padding_mask)
        v_unpad, _, _, _ = unpad_input(v, key_padding_mask)
    else:
        k_unpad = rearrange(k, "b s h d -> (b s) h d")
        v_unpad = rearrange(v, "b s h d -> (b s) h d")
        cu_seqlens_k = torch.arange(
            0,
            (batch_size + 1) * seqlen_k,
            step=seqlen_k,
            dtype=torch.int32,
            device=k_unpad.device,
        )
        max_seqlen_k = seqlen_k

    if qkvpacked:
        assert nheads == nheads_k
        qkv_unpad = torch.stack([q_unpad, k_unpad, v_unpad], dim=1)
        qkv = torch.stack([q, k, v], dim=2)
        return (qkv_unpad, cu_seqlens_q, max_seqlen_q, qkv, output_pad_fn)

    if kvpacked:
        kv_unpad = torch.stack([k_unpad, v_unpad], dim=1)
        kv = torch.stack([k, v], dim=2)
        return (
            q_unpad,
            kv_unpad,
            cu_seqlens_q,
            cu_seqlens_k,
            max_seqlen_q,
            max_seqlen_k,
            q,
            kv,
            output_pad_fn,
        )

    return (
        q_unpad,
        k_unpad,
        v_unpad,
        cu_seqlens_q,
        cu_seqlens_k,
        max_seqlen_q,
        max_seqlen_k,
        q,
        k,
        v,
        output_pad_fn,
    )
=======
    # retrieve input_ids and inputs_embeds
    if input_ids is not None and inputs_embeds is not None:
        raise ValueError(
            "You cannot specify both decoder_input_ids and decoder_inputs_embeds at the same time"
        )
    if input_ids is not None:
        batch_size, seq_length = input_ids.shape
    elif inputs_embeds is not None:
        batch_size, seq_length, _ = inputs_embeds.shape
    else:
        raise ValueError(
            "You have to specify either decoder_input_ids or decoder_inputs_embeds"
        )

    seq_length_with_past = seq_length
    past_key_values_length = 0

    if past_key_values is not None:
        past_key_values_length = past_key_values[0][0].shape[2]
        seq_length_with_past = seq_length_with_past + past_key_values_length

    cu_seqlens = None
    max_seqlen = None
    if position_ids is None:
        device = input_ids.device if input_ids is not None else inputs_embeds.device
        position_ids = torch.arange(
            past_key_values_length,
            seq_length + past_key_values_length,
            dtype=torch.long,
            device=device,
        )
        position_ids = position_ids.unsqueeze(0).view(-1, seq_length)
    else:
        position_ids = position_ids.view(-1, seq_length).long()
        cu_seqlens, max_seqlen = get_cu_seqlens_from_pos_ids(position_ids)
        cu_seqlens = cu_seqlens.squeeze()

    if inputs_embeds is None:
        inputs_embeds = self.embed_tokens(input_ids)
    # embed positions
    if attention_mask is None:
        attention_mask = torch.ones(
            (batch_size, seq_length_with_past),
            dtype=torch.bool,
            device=inputs_embeds.device,
        )
    attention_mask = (
        self._prepare_decoder_attention_mask(  # pylint: disable=protected-access
            attention_mask,
            (batch_size, seq_length),
            inputs_embeds,
            past_key_values_length,
        )
    )

    hidden_states = inputs_embeds

    if self.gradient_checkpointing and self.training:
        if use_cache:
            transformers.logger.warning_once(
                "`use_cache=True` is incompatible with gradient checkpointing. Setting `use_cache=False`..."
            )
            use_cache = False

    # decoder layers
    all_hidden_states = () if output_hidden_states else None
    all_self_attns = () if output_attentions else None
    next_decoder_cache = () if use_cache else None

    for idx, decoder_layer in enumerate(self.layers):
        if output_hidden_states:
            all_hidden_states += (hidden_states,)

        past_key_value = past_key_values[idx] if past_key_values is not None else None

        if self.gradient_checkpointing and self.training:

            def create_custom_forward(module):
                def custom_forward(*inputs):
                    # None for past_key_value
                    return module(*inputs)

                return custom_forward

            layer_outputs = torch.utils.checkpoint.checkpoint(
                create_custom_forward(decoder_layer),
                hidden_states,
                attention_mask,
                position_ids,
                None,
                output_attentions,
                None,
                cu_seqlens,
                max_seqlen,
            )
        else:
            layer_outputs = decoder_layer(
                hidden_states,
                attention_mask=attention_mask,
                position_ids=position_ids,
                past_key_value=past_key_value,
                output_attentions=output_attentions,
                use_cache=use_cache,
                cu_seqlens=cu_seqlens,
                max_seqlen=max_seqlen,
            )

        hidden_states = layer_outputs[0]

        if use_cache:
            next_decoder_cache += (layer_outputs[2 if output_attentions else 1],)

        if output_attentions:
            all_self_attns += (layer_outputs[1],)

    hidden_states = self.norm(hidden_states)

    # add hidden states from the last decoder layer
    if output_hidden_states:
        all_hidden_states += (hidden_states,)

    next_cache = next_decoder_cache if use_cache else None
    if not return_dict:
        return tuple(
            v
            for v in [hidden_states, next_cache, all_hidden_states, all_self_attns]
            if v is not None
        )
    return BaseModelOutputWithPast(
        last_hidden_state=hidden_states,
        past_key_values=next_cache,
        hidden_states=all_hidden_states,
        attentions=all_self_attns,
    )


class LlamaDecoderLayer(OriginalLlamaDecoderLayer):
    """
    patched version of LlamaDecoderLayer to pass through the precalculated cu_seqlens
    """

    def forward(
        self,
        hidden_states: torch.Tensor,
        attention_mask: Optional[torch.Tensor] = None,
        position_ids: Optional[torch.LongTensor] = None,
        past_key_value: Optional[Tuple[torch.Tensor]] = None,
        output_attentions: Optional[bool] = False,
        use_cache: Optional[bool] = False,
        cu_seqlens: Optional[torch.Tensor] = None,
        max_seqlen: Optional[torch.Tensor] = None,
    ) -> Tuple[
        torch.FloatTensor, Optional[Tuple[torch.FloatTensor, torch.FloatTensor]]
    ]:
        """
        Args:
            hidden_states (`torch.FloatTensor`): input to the layer of shape `(batch, seq_len, embed_dim)`
            attention_mask (`torch.FloatTensor`, *optional*): attention mask of size
                `(batch, 1, tgt_len, src_len)` where padding elements are indicated by very large negative values.
            output_attentions (`bool`, *optional*):
                Whether or not to return the attentions tensors of all attention layers. See `attentions` under
                returned tensors for more detail.
            use_cache (`bool`, *optional*):
                If set to `True`, `past_key_values` key value states are returned and can be used to speed up decoding
                (see `past_key_values`).
            past_key_value (`Tuple(torch.FloatTensor)`, *optional*): cached past key and value projection states
            cu_seqlens (`torch.Tensor`, *optional*) cumulative sequence len when packing
        """

        residual = hidden_states

        hidden_states = self.input_layernorm(hidden_states)

        # Self Attention
        hidden_states, self_attn_weights, present_key_value = self.self_attn(
            hidden_states=hidden_states,
            attention_mask=attention_mask,
            position_ids=position_ids,
            past_key_value=past_key_value,
            output_attentions=output_attentions,
            use_cache=use_cache,
            cu_seqlens=cu_seqlens,
            max_seqlen=max_seqlen,
        )
        hidden_states = residual + hidden_states

        # Fully Connected
        residual = hidden_states
        hidden_states = self.post_attention_layernorm(hidden_states)
        hidden_states = self.mlp(hidden_states)
        hidden_states = residual + hidden_states

        outputs = (hidden_states,)

        if output_attentions:
            outputs += (self_attn_weights,)

        if use_cache:
            outputs += (present_key_value,)

        return outputs
>>>>>>> 587dbbfc
<|MERGE_RESOLUTION|>--- conflicted
+++ resolved
@@ -3,24 +3,17 @@
 # copied from https://github.com/lm-sys/FastChat/blob/main/fastchat/train/llama_flash_attn_monkey_patch.py
 
 import warnings
-<<<<<<< HEAD
-from typing import Optional, Tuple
-=======
 from typing import List, Optional, Tuple, Union
->>>>>>> 587dbbfc
 
 import torch
 import torch.nn.functional as F
 import transformers
 from einops import rearrange
 from flash_attn.bert_padding import pad_input, unpad_input
-<<<<<<< HEAD
-=======
 from transformers.modeling_outputs import BaseModelOutputWithPast
 from transformers.models.llama.modeling_llama import (
     LlamaDecoderLayer as OriginalLlamaDecoderLayer,
 )
->>>>>>> 587dbbfc
 from transformers.models.llama.modeling_llama import apply_rotary_pos_emb, repeat_kv
 
 from axolotl.monkeypatch.utils import get_cu_seqlens_from_pos_ids
@@ -40,16 +33,16 @@
     )
 
 
-<<<<<<< HEAD
-def replace_llama_attn_with_flash_attn():
-=======
 def replace_llama_attn_with_flash_attn(packed: Optional[bool] = False):
->>>>>>> 587dbbfc
     transformers.models.llama.modeling_llama.LlamaModel._prepare_decoder_attention_mask = (  # pylint: disable=protected-access
         _prepare_decoder_attention_mask
     )
     transformers.models.llama.modeling_llama.LlamaAttention.forward = flashattn_forward
-<<<<<<< HEAD
+    if packed:
+        transformers.models.llama.modeling_llama.LlamaDecoderLayer = LlamaDecoderLayer
+        transformers.models.llama.modeling_llama.LlamaModel.forward = (
+            llama_model_forward
+        )
 
 
 # Disable the transformation of the attention mask in LlamaModel as the flash attention
@@ -65,28 +58,6 @@
     return attention_mask
 
 
-=======
-    if packed:
-        transformers.models.llama.modeling_llama.LlamaDecoderLayer = LlamaDecoderLayer
-        transformers.models.llama.modeling_llama.LlamaModel.forward = (
-            llama_model_forward
-        )
-
-
-# Disable the transformation of the attention mask in LlamaModel as the flash attention
-# requires the attention mask to be the same as the key_padding_mask
-def _prepare_decoder_attention_mask(
-    self,
-    attention_mask,
-    input_shape,
-    inputs_embeds,
-    past_key_values_length,
-):  # pylint: disable=unused-argument
-    # [bsz, seq_len]
-    return attention_mask
-
-
->>>>>>> 587dbbfc
 def flashattn_forward(
     self,
     hidden_states: torch.Tensor,
@@ -189,11 +160,7 @@
         # only on first autoregressive step q,k,v have same seqlen
         is_causal = past_key_value is not None
 
-<<<<<<< HEAD
-    if self.training and attention_mask.shape[0] == 1:
-=======
     if cu_seqlens is not None and max_seqlen is not None:
->>>>>>> 587dbbfc
         # special handling using sample packing
         qkv = torch.stack(
             [query_states, key_states, value_states], dim=2
@@ -202,11 +169,7 @@
         qkv = rearrange(qkv, "b s ... -> (b s) ...")
 
         output = flash_attn_varlen_qkvpacked_func(
-<<<<<<< HEAD
-            qkv, cu_q_lens, max_s, 0.0, softmax_scale=None, causal=is_causal
-=======
             qkv, cu_seqlens, max_seqlen, 0.0, softmax_scale=None, causal=is_causal
->>>>>>> 587dbbfc
         )
         output = rearrange(output, "(b s) ... -> b s ...", b=bsz)
     elif query_states.shape == key_states.shape:
@@ -283,8 +246,6 @@
         raise ValueError(
             f"`attn_output` should be of size {(bsz, q_len, self.num_heads, self.head_dim)}, but is"
             f" {attn_output.size()}"
-<<<<<<< HEAD
-=======
         )
     attn_output = rearrange(attn_output, "b s h d -> b s (h d)")
 
@@ -389,15 +350,8 @@
             q,
             kv,
             output_pad_fn,
->>>>>>> 587dbbfc
-        )
-    attn_output = rearrange(attn_output, "b s h d -> b s (h d)")
-
-<<<<<<< HEAD
-    #
-    # flash-attn v2 end
-    #
-=======
+        )
+
     return (
         q_unpad,
         k_unpad,
@@ -411,23 +365,8 @@
         v,
         output_pad_fn,
     )
->>>>>>> 587dbbfc
-
-    if self.pretraining_tp > 1:
-        attn_output = attn_output.split(self.hidden_size // self.pretraining_tp, dim=2)
-        o_proj_slices = self.o_proj.weight.split(
-            self.hidden_size // self.pretraining_tp, dim=1
-        )
-        attn_output = sum(
-            F.linear(attn_output[i], o_proj_slices[i])
-            for i in range(self.pretraining_tp)
-        )
-    else:
-        attn_output = self.o_proj(attn_output)
-
-<<<<<<< HEAD
-    return attn_output, None, past_key_value
-=======
+
+
 def llama_model_forward(
     self,
     input_ids: torch.LongTensor = None,
@@ -451,111 +390,11 @@
         else self.config.output_hidden_states
     )
     use_cache = use_cache if use_cache is not None else self.config.use_cache
->>>>>>> 587dbbfc
 
     return_dict = (
         return_dict if return_dict is not None else self.config.use_return_dict
     )
 
-<<<<<<< HEAD
-# based on https://github.com/Dao-AILab/flash-attention/blob/364a5b/tests/test_flash_attn.py#L38
-def generate_qkv(
-    q,
-    k,
-    v,
-    query_padding_mask=None,
-    key_padding_mask=None,
-    kvpacked=False,
-    qkvpacked=False,
-):  # pylint: disable=invalid-name,unnecessary-lambda-assignment
-    """
-    Arguments:
-        q: (batch_size, seqlen_q, nheads, d)
-        k: (batch_size, seqlen_k, nheads_k, d)
-        v: (batch_size, seqlen_k, nheads_k, d)
-        query_padding_mask: (batch_size, seqlen), bool
-        key_padding_mask: (batch_size, seqlen), bool
-    """
-    assert not (kvpacked and qkvpacked)
-    batch_size, seqlen_q, nheads, d = q.shape
-    _, seqlen_k, nheads_k, _ = k.shape
-    assert k.shape == (batch_size, seqlen_k, nheads_k, d)
-    assert v.shape == (batch_size, seqlen_k, nheads_k, d)
-
-    if query_padding_mask is not None:
-        q_unpad, indices_q, cu_seqlens_q, max_seqlen_q = unpad_input(
-            q, query_padding_mask
-        )
-
-        output_pad_fn = lambda output_unpad: pad_input(  # noqa: E731
-            output_unpad, indices_q, batch_size, seqlen_q
-        )
-
-    else:
-        q_unpad = rearrange(q, "b s h d -> (b s) h d")
-        cu_seqlens_q = torch.arange(
-            0,
-            (batch_size + 1) * seqlen_q,
-            step=seqlen_q,
-            dtype=torch.int32,
-            device=q_unpad.device,
-        )
-        max_seqlen_q = seqlen_q
-
-        output_pad_fn = lambda output_unpad: rearrange(  # noqa: E731
-            output_unpad, "(b s) h d -> b s h d", b=batch_size
-        )
-
-    if key_padding_mask is not None:
-        k_unpad, _, cu_seqlens_k, max_seqlen_k = unpad_input(k, key_padding_mask)
-        v_unpad, _, _, _ = unpad_input(v, key_padding_mask)
-    else:
-        k_unpad = rearrange(k, "b s h d -> (b s) h d")
-        v_unpad = rearrange(v, "b s h d -> (b s) h d")
-        cu_seqlens_k = torch.arange(
-            0,
-            (batch_size + 1) * seqlen_k,
-            step=seqlen_k,
-            dtype=torch.int32,
-            device=k_unpad.device,
-        )
-        max_seqlen_k = seqlen_k
-
-    if qkvpacked:
-        assert nheads == nheads_k
-        qkv_unpad = torch.stack([q_unpad, k_unpad, v_unpad], dim=1)
-        qkv = torch.stack([q, k, v], dim=2)
-        return (qkv_unpad, cu_seqlens_q, max_seqlen_q, qkv, output_pad_fn)
-
-    if kvpacked:
-        kv_unpad = torch.stack([k_unpad, v_unpad], dim=1)
-        kv = torch.stack([k, v], dim=2)
-        return (
-            q_unpad,
-            kv_unpad,
-            cu_seqlens_q,
-            cu_seqlens_k,
-            max_seqlen_q,
-            max_seqlen_k,
-            q,
-            kv,
-            output_pad_fn,
-        )
-
-    return (
-        q_unpad,
-        k_unpad,
-        v_unpad,
-        cu_seqlens_q,
-        cu_seqlens_k,
-        max_seqlen_q,
-        max_seqlen_k,
-        q,
-        k,
-        v,
-        output_pad_fn,
-    )
-=======
     # retrieve input_ids and inputs_embeds
     if input_ids is not None and inputs_embeds is not None:
         raise ValueError(
@@ -756,5 +595,4 @@
         if use_cache:
             outputs += (present_key_value,)
 
-        return outputs
->>>>>>> 587dbbfc
+        return outputs
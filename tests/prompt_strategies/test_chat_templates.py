"""
tests for chat_template prompt strategy
"""

import logging
import unittest

import pytest
from datasets import Dataset
from transformers import AutoTokenizer

from axolotl.prompt_strategies.chat_template import (
    ChatTemplatePrompter,
    ChatTemplateStrategy,
    load,
)
from axolotl.prompters import IGNORE_TOKEN_ID
from axolotl.utils.chat_templates import chat_templates
from axolotl.utils.dict import DictDefault

logging.basicConfig(level=logging.DEBUG)
LOG = logging.getLogger("axolotl")


@pytest.fixture(name="assistant_dataset")
def fixture_assistant_dataset():
    return Dataset.from_list(
        [
            {
                "messages": [
                    {"role": "user", "content": "hello"},
                    {"role": "assistant", "content": "hello"},
                    {"role": "user", "content": "goodbye"},
                    {"role": "assistant", "content": "goodbye"},
                ]
            }
        ]
    )


@pytest.fixture(name="sharegpt_dataset")
def fixture_sharegpt_dataset():
    # pylint: disable=duplicate-code
    return Dataset.from_list(
        [
            {
                "conversations": [
                    {"from": "human", "value": "hello"},
                    {"from": "gpt", "value": "hello"},
                    {"from": "human", "value": "goodbye"},
                    {"from": "gpt", "value": "goodbye"},
                ]
            }
        ]
    )


@pytest.fixture(name="basic_dataset")
def fixture_basic_dataset():
    # pylint: disable=duplicate-code
    return Dataset.from_list(
        [
            {
                "conversations": [
                    {"from": "system", "value": "You are an AI assistant."},
                    {"from": "human", "value": "Hello"},
                    {"from": "assistant", "value": "Hi there!"},
                    {"from": "human", "value": "How are you?"},
                    {"from": "assistant", "value": "I'm doing well, thank you!"},
                ]
            }
        ]
    )


@pytest.fixture(name="llama3_tokenizer")
def fixture_llama3_tokenizer():
    tokenizer = AutoTokenizer.from_pretrained("NousResearch/Meta-Llama-3-8B-Instruct")

    return tokenizer


<<<<<<< HEAD
class TestChatTemplates:
    """
    Tests the chat_templates function.
    """

    def test_invalid_chat_template(self):
        with pytest.raises(ValueError) as exc:
            chat_templates("invalid_template")
            assert str(exc) == "Template 'invalid_template' not found."

    def test_tokenizer_default_no_tokenizer(self):
        with pytest.raises(ValueError):
            chat_templates("tokenizer_default", tokenizer=None)

    def test_tokenizer_default_no_chat_template_on_tokenizer(self, llama3_tokenizer):
        with pytest.raises(ValueError):
            chat_templates("tokenizer_default", tokenizer=llama3_tokenizer)

    def test_tokenizer_default_with_chat_template_on_tokenizer(self, llama3_tokenizer):
        llama3_tokenizer.chat_template = "test_template"
        chat_template_str = chat_templates(
            "tokenizer_default", tokenizer=llama3_tokenizer
        )
        assert chat_template_str == "test_template"

    def test_tokenizer_default_fallback_no_tokenizer(self):
        with pytest.raises(ValueError):
            chat_templates("tokenizer_default_fallback_test", tokenizer=None)

    def test_tokenizer_default_fallback_no_chat_template_on_tokenizer(
        self, llama3_tokenizer
    ):
        chat_template_str = chat_templates(
            "tokenizer_default_fallback_chatml", tokenizer=llama3_tokenizer
        )
        assert chat_template_str == chat_templates("chatml")

    def test_tokenizer_default_fallback_with_chat_template_on_tokenizer(
        self, llama3_tokenizer
    ):
        llama3_tokenizer.chat_template = "test_template"
        chat_template_str = chat_templates(
            "tokenizer_default_fallback_chatml", tokenizer=llama3_tokenizer
        )
        assert chat_template_str == "test_template"
=======
class TestChatTemplateConfigurations:
    """
    Test class for various configurations of ChatTemplateStrategy.
    """

    @staticmethod
    def find_sublist(full_list, sub_list):
        token_count = len(sub_list)
        for index in range(len(full_list) - token_count + 1):
            if full_list[index : index + token_count] == sub_list:
                return index
        return -1

    def test_train_on_inputs_true(self, llama3_tokenizer, basic_dataset):
        LOG.info("Testing with train_on_inputs=True")
        strategy = ChatTemplateStrategy(
            ChatTemplatePrompter(llama3_tokenizer, chat_templates("llama3")),
            tokenizer=llama3_tokenizer,
            train_on_inputs=True,
            sequence_len=512,
            roles_to_train=["assistant"],
        )
        res = strategy.tokenize_prompt(basic_dataset[0])
        labels = res["labels"]
        input_ids = res["input_ids"]

        # Verify that assistant responses are labeled
        assistant_responses = ["Hi there!", "I'm doing well, thank you!"]
        for response in assistant_responses:
            response_ids = llama3_tokenizer.encode(response, add_special_tokens=False)
            start_idx = self.find_sublist(input_ids, response_ids)
            LOG.debug(
                f"Assistant response '{response}' expected IDs: {response_ids}, found at: {start_idx}"
            )
            assert start_idx != -1, f"Could not find '{response}' in input_ids"
            assert all(
                label != IGNORE_TOKEN_ID
                for label in labels[start_idx : start_idx + len(response_ids)]
            ), f"Expected labels for assistant response '{response}' to be set, but got {labels[start_idx:start_idx+len(response_ids)]}"

        # Check the behavior of human inputs
        human_inputs = ["Hello", "How are you?"]
        for input_text in human_inputs:
            input_ids = llama3_tokenizer.encode(input_text, add_special_tokens=False)
            start_idx = self.find_sublist(input_ids, input_ids)
            labeled = all(
                label != IGNORE_TOKEN_ID
                for label in labels[start_idx : start_idx + len(input_ids)]
            )
            LOG.debug(
                f"Human input '{input_text}' is {'labeled' if labeled else 'not labeled'}, expected IDs: {input_ids}, found at: {start_idx}"
            )

        LOG.debug("Full labels: %s", labels)
        LOG.debug("Full input_ids: %s", input_ids)

    def test_train_on_inputs_false(self, llama3_tokenizer, basic_dataset):
        LOG.info("Testing with train_on_inputs=False")
        strategy = ChatTemplateStrategy(
            ChatTemplatePrompter(llama3_tokenizer, chat_templates("llama3")),
            tokenizer=llama3_tokenizer,
            train_on_inputs=False,
            sequence_len=512,
            roles_to_train=["assistant"],
        )
        res = strategy.tokenize_prompt(basic_dataset[0])
        labels = res["labels"]
        input_ids = res["input_ids"]

        # Verify that only assistant responses are labeled
        assistant_responses = ["Hi there!", "I'm doing well, thank you!"]
        for response in assistant_responses:
            response_ids = llama3_tokenizer.encode(response, add_special_tokens=False)
            start_idx = self.find_sublist(input_ids, response_ids)
            LOG.debug(
                f"Assistant response '{response}' expected IDs: {response_ids}, found at: {start_idx}"
            )
            assert start_idx != -1, f"Could not find '{response}' in input_ids"
            assert all(
                label != IGNORE_TOKEN_ID
                for label in labels[start_idx : start_idx + len(response_ids)]
            ), f"Expected labels for assistant response '{response}' to be set, but got {labels[start_idx:start_idx+len(response_ids)]}"

        # Verify that human inputs are not labeled
        human_inputs = ["Hello", "How are you?"]
        for input_text in human_inputs:
            input_ids = llama3_tokenizer.encode(input_text, add_special_tokens=False)
            start_idx = self.find_sublist(input_ids, input_ids)
            LOG.debug(
                f"Human input '{input_text}' expected IDs: {input_ids}, found at: {start_idx}"
            )
            assert start_idx != -1, f"Could not find '{input_text}' in input_ids"
            assert all(
                label == IGNORE_TOKEN_ID
                for label in labels[start_idx : start_idx + len(input_ids)]
            ), f"Expected labels for human input '{input_text}' to be IGNORE_TOKEN_ID, but got {labels[start_idx:start_idx+len(input_ids)]}"

    def test_roles_to_train_assistant_only(self, llama3_tokenizer, basic_dataset):
        LOG.info("Testing roles_to_train with assistant only")
        strategy = ChatTemplateStrategy(
            ChatTemplatePrompter(llama3_tokenizer, chat_templates("llama3")),
            tokenizer=llama3_tokenizer,
            train_on_inputs=False,
            sequence_len=512,
            roles_to_train=["assistant"],
        )
        res = strategy.tokenize_prompt(basic_dataset[0])
        labels = res["labels"]
        input_ids = res["input_ids"]

        # Verify that only assistant responses are labeled
        assistant_responses = ["Hi there!", "I'm doing well, thank you!"]
        for response in assistant_responses:
            response_ids = llama3_tokenizer.encode(response, add_special_tokens=False)
            start_idx = self.find_sublist(input_ids, response_ids)
            LOG.debug(
                f"Assistant response '{response}' expected IDs: {response_ids}, found at: {start_idx}"
            )
            assert all(
                label != IGNORE_TOKEN_ID
                for label in labels[start_idx : start_idx + len(response_ids)]
            ), f"Expected labels for assistant response '{response}' to be set, but got {labels[start_idx:start_idx+len(response_ids)]}"

    def test_roles_to_train_all(self, llama3_tokenizer, basic_dataset):
        LOG.info("Testing roles_to_train with all roles")
        strategy = ChatTemplateStrategy(
            ChatTemplatePrompter(llama3_tokenizer, chat_templates("llama3")),
            tokenizer=llama3_tokenizer,
            train_on_inputs=True,
            sequence_len=512,
            roles_to_train=["human", "assistant"],
        )
        res = strategy.tokenize_prompt(basic_dataset[0])
        labels = res["labels"]
        input_ids = res["input_ids"]

        # Verify that all responses are labeled (except for special tokens)
        all_responses = [
            "Hello",
            "Hi there!",
            "How are you?",
            "I'm doing well, thank you!",
        ]
        for response in all_responses:
            response_ids = llama3_tokenizer.encode(response, add_special_tokens=False)
            start_idx = self.find_sublist(input_ids, response_ids)
            LOG.debug(
                f"Response '{response}' expected IDs: {response_ids}, found at: {start_idx}"
            )
            assert all(
                label != IGNORE_TOKEN_ID
                for label in labels[start_idx : start_idx + len(response_ids)]
            ), f"Expected labels for response '{response}' to be set, but got {labels[start_idx:start_idx+len(response_ids)]}"

    def test_empty_roles_to_train(self, llama3_tokenizer, basic_dataset):
        LOG.info("Testing with empty roles_to_train")
        strategy = ChatTemplateStrategy(
            ChatTemplatePrompter(llama3_tokenizer, chat_templates("llama3")),
            tokenizer=llama3_tokenizer,
            train_on_inputs=False,
            sequence_len=512,
            roles_to_train=[],
            train_on_eos="none",  # Add this line
        )
        res = strategy.tokenize_prompt(basic_dataset[0])
        labels = res["labels"]

        # Verify that no labels are set when roles_to_train is empty
        LOG.debug("Full labels: %s", labels)
        assert all(
            label == IGNORE_TOKEN_ID for label in labels
        ), "Expected all labels to be IGNORE_TOKEN_ID when roles_to_train is empty"

    def test_train_on_eos_all(self, llama3_tokenizer, basic_dataset):
        LOG.info("Testing with train_on_eos='all'")
        strategy = ChatTemplateStrategy(
            ChatTemplatePrompter(llama3_tokenizer, chat_templates("llama3")),
            tokenizer=llama3_tokenizer,
            train_on_inputs=False,
            sequence_len=512,
            roles_to_train=["assistant"],
            train_on_eos="all",
        )
        res = strategy.tokenize_prompt(basic_dataset[0])
        labels = res["labels"]
        input_ids = res["input_ids"]

        eos_token_id = llama3_tokenizer.eos_token_id
        eos_indices = [
            i for i, token_id in enumerate(input_ids) if token_id == eos_token_id
        ]

        assert len(eos_indices) > 0, "Expected at least one EOS token in the input"
        for eos_idx in eos_indices:
            assert (
                labels[eos_idx] != IGNORE_TOKEN_ID
            ), f"Expected EOS token at index {eos_idx} to be labeled"

    def test_train_on_eos_turn(self, llama3_tokenizer, basic_dataset):
        LOG.info("Testing with train_on_eos='turn'")
        strategy = ChatTemplateStrategy(
            ChatTemplatePrompter(llama3_tokenizer, chat_templates("llama3")),
            tokenizer=llama3_tokenizer,
            train_on_inputs=False,
            sequence_len=512,
            roles_to_train=["assistant"],
            train_on_eos="turn",
        )
        res = strategy.tokenize_prompt(basic_dataset[0])
        labels = res["labels"]
        input_ids = res["input_ids"]

        eos_token_id = llama3_tokenizer.eos_token_id
        assistant_responses = ["Hi there!", "I'm doing well, thank you!"]

        for response in assistant_responses:
            response_ids = llama3_tokenizer.encode(response, add_special_tokens=False)
            start_idx = self.find_sublist(input_ids, response_ids)
            assert start_idx != -1, f"Could not find '{response}' in input_ids"

            eos_idx = start_idx + len(response_ids)
            while eos_idx < len(input_ids) and input_ids[eos_idx] != eos_token_id:
                eos_idx += 1

            assert eos_idx < len(
                input_ids
            ), f"Could not find EOS token after '{response}'"
            assert (
                labels[eos_idx] != IGNORE_TOKEN_ID
            ), f"Expected EOS token after assistant response '{response}' to be labeled"

        # Check that EOS tokens after human inputs are not labeled
        human_inputs = ["Hello", "How are you?"]
        for input_text in human_inputs:
            input_ids = llama3_tokenizer.encode(input_text, add_special_tokens=False)
            start_idx = self.find_sublist(input_ids, input_ids)
            assert start_idx != -1, f"Could not find '{input_text}' in input_ids"

            eos_idx = start_idx + len(input_ids)
            while eos_idx < len(input_ids) and input_ids[eos_idx] != eos_token_id:
                eos_idx += 1

            assert (
                labels[eos_idx] == IGNORE_TOKEN_ID
            ), f"Expected EOS token after human input '{input_text}' to not be labeled"

    def test_train_on_eos_last(self, llama3_tokenizer, basic_dataset):
        LOG.info("Testing with train_on_eos='last'")
        strategy = ChatTemplateStrategy(
            ChatTemplatePrompter(llama3_tokenizer, chat_templates("llama3")),
            tokenizer=llama3_tokenizer,
            train_on_inputs=False,
            sequence_len=512,
            roles_to_train=["assistant"],
            train_on_eos="last",
        )
        res = strategy.tokenize_prompt(basic_dataset[0])
        labels = res["labels"]
        input_ids = res["input_ids"]

        eos_token_id = llama3_tokenizer.eos_token_id
        eos_indices = [
            i for i, token_id in enumerate(input_ids) if token_id == eos_token_id
        ]

        assert len(eos_indices) > 0, "Expected at least one EOS token in the input"
        last_eos_idx = eos_indices[-1]

        # Check that only the last EOS token is labeled
        for idx in eos_indices[:-1]:
            assert (
                labels[idx] == IGNORE_TOKEN_ID
            ), f"Expected EOS token at index {idx} to not be labeled"
        assert (
            labels[last_eos_idx] != IGNORE_TOKEN_ID
        ), f"Expected last EOS token at index {last_eos_idx} to be labeled"

    def test_train_on_eos_none(self, llama3_tokenizer, basic_dataset):
        LOG.info("Testing with train_on_eos='none'")
        strategy = ChatTemplateStrategy(
            ChatTemplatePrompter(llama3_tokenizer, chat_templates("llama3")),
            tokenizer=llama3_tokenizer,
            train_on_inputs=False,
            sequence_len=512,
            roles_to_train=["assistant"],
            train_on_eos="none",
        )
        res = strategy.tokenize_prompt(basic_dataset[0])
        labels = res["labels"]
        input_ids = res["input_ids"]

        eos_token_id = llama3_tokenizer.eos_token_id
        eos_indices = [
            i for i, token_id in enumerate(input_ids) if token_id == eos_token_id
        ]

        assert len(eos_indices) > 0, "Expected at least one EOS token in the input"
        for eos_idx in eos_indices:
            assert (
                labels[eos_idx] == IGNORE_TOKEN_ID
            ), f"Expected EOS token at index {eos_idx} to not be labeled"

    def test_drop_system_message(self, llama3_tokenizer, basic_dataset):
        LOG.info("Testing with drop_system_message=True")
        strategy = ChatTemplateStrategy(
            ChatTemplatePrompter(
                llama3_tokenizer, chat_templates("llama3"), drop_system_message=True
            ),
            tokenizer=llama3_tokenizer,
            train_on_inputs=False,
            sequence_len=512,
            roles_to_train=["assistant"],
        )
        res = strategy.tokenize_prompt(basic_dataset[0])
        input_ids = res["input_ids"]

        # Check if system message is not present in input_ids
        system_message = "You are an AI assistant."
        system_ids = llama3_tokenizer.encode(system_message, add_special_tokens=False)
        assert (
            self.find_sublist(input_ids, system_ids) == -1
        ), "Expected system message to be dropped"

    def test_custom_roles(self, llama3_tokenizer):
        LOG.info("Testing with custom roles mapping")
        custom_roles = {
            "user": ["human", "user"],
            "assistant": ["ai", "assistant"],
            "system": ["context"],
        }
        strategy = ChatTemplateStrategy(
            ChatTemplatePrompter(
                llama3_tokenizer, chat_templates("llama3"), roles=custom_roles
            ),
            tokenizer=llama3_tokenizer,
            train_on_inputs=False,
            sequence_len=512,
            roles_to_train=["ai"],
        )

        # Create a new dataset with modified role names
        modified_conversations = [
            {"from": "context", "value": "You are an AI assistant."},
            {"from": "human", "value": "Hello"},
            {"from": "ai", "value": "Hi there!"},
            {"from": "human", "value": "How are you?"},
            {"from": "ai", "value": "I'm doing well, thank you!"},
        ]

        modified_dataset = Dataset.from_dict(
            {"conversations": [modified_conversations]}
        )

        res = strategy.tokenize_prompt(modified_dataset[0])
        labels = res["labels"]
        input_ids = res["input_ids"]

        # Check if AI responses are labeled correctly
        ai_responses = ["Hi there!", "I'm doing well, thank you!"]
        for response in ai_responses:
            response_ids = llama3_tokenizer.encode(response, add_special_tokens=False)
            start_idx = self.find_sublist(input_ids, response_ids)
            assert start_idx != -1, f"Could not find response '{response}' in input_ids"
            assert all(
                label != IGNORE_TOKEN_ID
                for label in labels[start_idx : start_idx + len(response_ids)]
            ), f"Expected labels for AI response '{response}' to be set"

        # Check if human messages are not labeled
        human_messages = ["Hello", "How are you?"]
        for message in human_messages:
            message_ids = llama3_tokenizer.encode(message, add_special_tokens=False)
            start_idx = self.find_sublist(input_ids, message_ids)
            assert start_idx != -1, f"Could not find message '{message}' in input_ids"
            assert all(
                label == IGNORE_TOKEN_ID
                for label in labels[start_idx : start_idx + len(message_ids)]
            ), f"Expected labels for human message '{message}' to be IGNORE_TOKEN_ID"

    def test_message_field_training(self, llama3_tokenizer):
        LOG.info("Testing with message_field_training")
        strategy = ChatTemplateStrategy(
            ChatTemplatePrompter(
                llama3_tokenizer,
                chat_templates("llama3"),
                message_field_training="train",
                message_field_training_detail="train_detail",
            ),
            tokenizer=llama3_tokenizer,
            train_on_inputs=False,
            sequence_len=512,
            roles_to_train=[],
        )

        # Create a new dataset with the train and train_detail fields
        modified_conversation = [
            {"from": "system", "value": "You are an AI assistant.", "train": False},
            {"from": "human", "value": "Hello", "train": False},
            {"from": "assistant", "value": "Hello", "train": True},
            {"from": "human", "value": "How are you?", "train": True},
            {
                "from": "assistant",
                "value": "I'm doing very well, thank you!",
                "train_detail": [
                    {"begin_offset": 0, "end_offset": 8, "train": False},
                    {"begin_offset": 9, "end_offset": 18, "train": True},
                    {"begin_offset": 19, "end_offset": 30, "train": False},
                ],
            },
            {
                "from": "human",
                "value": "I'm doing very well, thank you!",
                "train": False,
            },
            {"from": "assistant", "value": "Hi there!", "train": True},
        ]

        modified_dataset = Dataset.from_dict({"conversations": [modified_conversation]})

        res = strategy.tokenize_prompt(modified_dataset[0])
        labels = res["labels"]
        input_ids = res["input_ids"]

        # Function to find all occurrences of a sublist
        def find_all_sublists(full_list, sub_list):
            indices = []
            for index in range(len(full_list) - len(sub_list) + 1):
                if full_list[index : index + len(sub_list)] == sub_list:
                    indices.append(index)
            return indices

        # Keep track of which occurrences we've processed
        processed_occurrences = {}
        # Check if messages are labeled correctly based on train or train_detail
        for i, turn in enumerate(modified_conversation):
            turn_tokens = llama3_tokenizer.encode(
                turn["value"], add_special_tokens=False
            )
            occurrences = find_all_sublists(input_ids, turn_tokens)
            turn_key = turn["value"]
            if turn_key not in processed_occurrences:
                processed_occurrences[turn_key] = 0
            current_occurrence = processed_occurrences[turn_key]

            if current_occurrence >= len(occurrences):
                assert (
                    False
                ), f"Not enough occurrences found for message: {turn['value']}"

            start_idx = occurrences[current_occurrence]
            processed_occurrences[turn_key] += 1
            end_idx = start_idx + len(turn_tokens)

            LOG.debug(
                f"Processing turn {i}: role={turn['from']}, content='{turn['value']}', start_idx={start_idx}, end_idx={end_idx}"
            )

            if "train_detail" in turn:
                # Get token offsets
                tokenized_output = llama3_tokenizer(
                    turn["value"], return_offsets_mapping=True, add_special_tokens=False
                )
                token_offsets = tokenized_output["offset_mapping"]

                # Adjust token offsets as done in the implementation
                for i in range(len(token_offsets) - 1):
                    token_offsets[i] = (
                        token_offsets[i][0],
                        token_offsets[i + 1][0] - 1,
                    )
                token_offsets[-1] = (token_offsets[-1][0], len(turn["value"]) - 1)

                # Adjust train_details
                adjusted_train_details = strategy.prompter.adjust_train_details(
                    turn["train_detail"], token_offsets
                )

                LOG.debug(f"Original train_details: {turn['train_detail']}")
                LOG.debug(f"Adjusted train_details: {adjusted_train_details}")

                # Handle train_detail
                token_offsets = strategy.prompter.get_offsets_for_train_detail(
                    text=turn["value"],
                    train_details=adjusted_train_details,
                    mask_untrainable=False,
                )
                token_offsets_masked = strategy.prompter.get_offsets_for_train_detail(
                    text=turn["value"],
                    train_details=adjusted_train_details,
                    mask_untrainable=True,
                )
                LOG.debug(f"Token offsets: {token_offsets_masked}")

                expected_labels = [IGNORE_TOKEN_ID] * len(turn_tokens)
                for i, offset in enumerate(token_offsets_masked):
                    if offset != IGNORE_TOKEN_ID:
                        expected_labels[i] = turn_tokens[i]
                actual_labels = labels[
                    start_idx : start_idx + len(token_offsets_masked)
                ]
                assert (
                    actual_labels == expected_labels
                ), f"Labels mismatch for turn: {turn['value']}\nExpected: {expected_labels}\nActual: {actual_labels}"

                for detail in adjusted_train_details:
                    # Find the token indices that correspond to the character offsets
                    detail_start = start_idx + next(
                        i
                        for i, offset in enumerate(token_offsets)
                        if offset >= detail["begin_offset"]
                    )
                    detail_end = start_idx + next(
                        (
                            i
                            for i, offset in enumerate(token_offsets)
                            if offset > detail["end_offset"]
                        ),
                        len(token_offsets),
                    )

                    detail_text = turn["value"][
                        detail["begin_offset"] : detail["end_offset"] + 1
                    ]
                    detail_labels = labels[detail_start:detail_end]
                    detail_input_ids = input_ids[detail_start:detail_end]

                    LOG.debug(
                        f"Detail: '{detail_text}', Start: {detail_start}, End: {detail_end}"
                    )
                    LOG.debug(f"Detail input_ids: {detail_input_ids}")
                    LOG.debug(f"Detail labels: {detail_labels}")
                    LOG.debug(
                        f"Decoded detail: {llama3_tokenizer.decode(detail_input_ids)}"
                    )
                    LOG.debug(
                        f"Token offsets for this detail: {token_offsets[detail_start-start_idx:detail_end-start_idx]}"
                    )

                    if detail["train"]:
                        assert all(
                            label != IGNORE_TOKEN_ID for label in detail_labels
                        ), (
                            f"Expected labels for trainable detail '{detail_text}' to be set, but some were IGNORE_TOKEN_ID. "
                            f"Labels({detail_start}:{detail_end}): {detail_labels}, "
                            f"InputIDs: {detail_input_ids}, "
                            f"Decoded: '{llama3_tokenizer.decode(detail_input_ids)}'"
                        )
                    else:
                        assert all(
                            label == IGNORE_TOKEN_ID for label in detail_labels
                        ), (
                            f"Expected all labels for non-trainable detail '{detail_text}' to be IGNORE_TOKEN_ID, but some were not. "
                            f"Labels({detail_start}:{detail_end}): {detail_labels}, "
                            f"InputIDs: {detail_input_ids}, "
                            f"Decoded: '{llama3_tokenizer.decode(detail_input_ids)}'"
                        )
            else:
                should_train = turn.get("train", False)
                turn_labels = labels[start_idx:end_idx]

                LOG.debug(f"Should train: {should_train}")
                LOG.debug(f"Turn indices: start={start_idx}, end={end_idx}")
                LOG.debug(f"Turn labels: {turn_labels}")
                LOG.debug(f"Turn input IDs: {input_ids[start_idx:end_idx]}")
                LOG.debug(
                    f"Decoded turn: {llama3_tokenizer.decode(input_ids[start_idx:end_idx])}"
                )

                if should_train:
                    assert all(label != IGNORE_TOKEN_ID for label in turn_labels), (
                        f"Expected all labels for '{turn['value']}' to be set\n"
                        f"Labels({start_idx}:{end_idx}): {turn_labels}, "
                        f"InputIDs: {input_ids[start_idx:end_idx]}, "
                        f"Decoded: '{llama3_tokenizer.decode(input_ids[start_idx:end_idx])}'"
                    )
                else:
                    assert all(label == IGNORE_TOKEN_ID for label in turn_labels), (
                        f"Expected all labels for '{turn['value']}' to be IGNORE_TOKEN_ID\n"
                        f"Labels({start_idx}:{end_idx}): {turn_labels}, "
                        f"InputIDs: {input_ids[start_idx:end_idx]}, "
                        f"Decoded: '{llama3_tokenizer.decode(input_ids[start_idx:end_idx])}'"
                    )

                LOG.debug(
                    f"Processed turn: {turn['from']}, content: '{turn['value']}', "
                    f"start_idx: {start_idx}, end_idx: {end_idx}, "
                    f"labels: {labels[start_idx:end_idx]}"
                )

        LOG.debug(f"Final labels: {labels}")
        LOG.debug(f"Final input_ids: {input_ids}")
>>>>>>> dbf8fb54


class TestAssistantChatTemplateLlama3:
    """
    Test class for assistant style datasets with llama-3 prompts using the chat_template strategy.
    """

    def test_llama3_load(self, llama3_tokenizer, assistant_dataset):
        LOG.info("Loading llama-3 tokenizer with assistant dataset")
        strategy = load(
            llama3_tokenizer,
            DictDefault(
                {
                    "train_on_inputs": False,
                    "sequence_len": 512,
                }
            ),
            DictDefault(
                {
                    "chat_template": "llama3",
                    "message_field_role": "role",
                    "message_field_content": "content",
                    "roles": {
                        "user": ["user"],
                        "assistant": ["assistant"],
                        "system": ["system"],
                    },
                    "field_messages": "messages",
                }
            ),
        )
        res = strategy.tokenize_prompt(assistant_dataset[0])
        input_ids = res["input_ids"]
        # fmt: off
        expected_input_ids = [
            128000,  # bos
            128006, 882, 128007,  # user header
            271, 15339, 128009,  # user prompt eot
            128006, 78191, 128007,  # assistant header
            271, 15339, 128009,  # assistant response eot
            128006, 882, 128007,
            271, 19045, 29474, 128009,
            128006, 78191, 128007,
            271, 19045, 29474, 128009,
        ]
        # fmt: on
        LOG.debug(f"Expected input_ids: {expected_input_ids}")
        LOG.debug(f"Actual input_ids: {input_ids}")
        assert (
            input_ids == expected_input_ids
        ), f"Input IDs mismatch: {input_ids} != {expected_input_ids}"

    def test_llama3(self, llama3_tokenizer, assistant_dataset):
        LOG.info("Testing llama-3 with assistant dataset")
        strategy = ChatTemplateStrategy(
            ChatTemplatePrompter(
                llama3_tokenizer,
                chat_templates("llama3"),
                message_field_role="role",
                message_field_content="content",
                roles={
                    "user": ["user"],
                    "assistant": ["assistant"],
                    "system": ["system"],
                },
            ),
            tokenizer=llama3_tokenizer,
            train_on_inputs=False,
            sequence_len=512,
            roles_to_train=["assistant"],
        )
        strategy.messages = "messages"
        res = strategy.tokenize_prompt(assistant_dataset[0])
        input_ids = res["input_ids"]
        # fmt: off
        expected_input_ids = [
            128000,  # bos
            128006, 882, 128007,  # user header
            271, 15339, 128009,  # user prompt eot
            128006, 78191, 128007,  # assistant header
            271, 15339, 128009,   # assistant response eot
            128006, 882, 128007,
            271, 19045, 29474, 128009,
            128006, 78191, 128007,
            271, 19045, 29474, 128009,
        ]
        # fmt: on
        LOG.debug(f"Expected input_ids: {expected_input_ids}")
        LOG.debug(f"Actual input_ids: {input_ids}")
        assert (
            input_ids == expected_input_ids
        ), f"Input IDs mismatch: {input_ids} != {expected_input_ids}"

    def test_llama3_with_training_data(self, llama3_tokenizer, assistant_dataset):
        LOG.info("Testing llama-3 with assistant dataset including training data")
        strategy = ChatTemplateStrategy(
            ChatTemplatePrompter(
                llama3_tokenizer,
                chat_templates("llama3"),
                message_field_role="role",
                message_field_content="content",
                message_field_training="training",
                roles={
                    "user": ["user"],
                    "assistant": ["assistant"],
                    "system": ["system"],
                },
            ),
            tokenizer=llama3_tokenizer,
            train_on_inputs=False,
            train_on_eos="none",
            sequence_len=512,
            roles_to_train=["assistant"],
        )
        strategy.messages = "messages"
        prompt_tokens = strategy.prompter.build_prompt(
            assistant_dataset[0]["messages"], False
        )
        prompt = llama3_tokenizer.decode(prompt_tokens, skip_special_tokens=False)
        LOG.debug(f"Generated prompt: {prompt}")
        res = strategy.tokenize_prompt(assistant_dataset[0])
        labels = res["labels"]
        input_ids = res["input_ids"]
        # fmt: off
        expected_labels = [
            IGNORE_TOKEN_ID,  # bos
            IGNORE_TOKEN_ID, IGNORE_TOKEN_ID, IGNORE_TOKEN_ID,  # user header
            IGNORE_TOKEN_ID, IGNORE_TOKEN_ID, IGNORE_TOKEN_ID,  # user prompt eot
            IGNORE_TOKEN_ID, IGNORE_TOKEN_ID, IGNORE_TOKEN_ID,  # assistant header
            IGNORE_TOKEN_ID, 15339, IGNORE_TOKEN_ID,  # assistant response eot
            IGNORE_TOKEN_ID, IGNORE_TOKEN_ID, IGNORE_TOKEN_ID,
            IGNORE_TOKEN_ID, IGNORE_TOKEN_ID, IGNORE_TOKEN_ID, IGNORE_TOKEN_ID,
            IGNORE_TOKEN_ID, IGNORE_TOKEN_ID, IGNORE_TOKEN_ID,
            IGNORE_TOKEN_ID, 19045, 29474, IGNORE_TOKEN_ID,
        ]
        # fmt: on

        LOG.debug(f"Expected labels: {expected_labels}")
        LOG.debug(f"Actual labels: {labels}")
        assert labels == expected_labels, (
            f"Labels mismatch:\n"
            f"Expected: {expected_labels}\n"
            f"Actual: {labels}\n"
            f"Input IDs: {input_ids}\n"
        )


class TestSharegptChatTemplateLlama3:
    """
    Test class for ShareGPT style datasets with llama-3 prompts using the chat_template strategy.
    """

    def test_llama3_assistant(self, llama3_tokenizer, sharegpt_dataset):
        LOG.info("Testing ShareGPT style datasets with llama-3 assistant prompts")
        strategy = ChatTemplateStrategy(
            ChatTemplatePrompter(llama3_tokenizer, chat_templates("llama3")),
            tokenizer=llama3_tokenizer,
            train_on_inputs=False,
            train_on_eos="none",
            sequence_len=512,
            roles_to_train=["gpt"],
        )
        res = strategy.tokenize_prompt(sharegpt_dataset[0])
        input_ids = res["input_ids"]
        labels = res["labels"]
        # fmt: off
        expected_input_ids = [
            128000,  # bos
            128006, 882, 128007,  # user header
            271, 15339, 128009,  # user prompt eot
            128006, 78191, 128007,  # assistant header
            271, 15339, 128009,  # assistant response eot
            128006, 882, 128007,
            271, 19045, 29474, 128009,
            128006, 78191, 128007,
            271, 19045, 29474, 128009,
        ]
        expected_labels = [
            IGNORE_TOKEN_ID,  # bos
            IGNORE_TOKEN_ID, IGNORE_TOKEN_ID, IGNORE_TOKEN_ID,  # user header
            IGNORE_TOKEN_ID, IGNORE_TOKEN_ID, IGNORE_TOKEN_ID,  # user prompt eot
            IGNORE_TOKEN_ID, IGNORE_TOKEN_ID, IGNORE_TOKEN_ID,  # assistant header
            IGNORE_TOKEN_ID, 15339, IGNORE_TOKEN_ID,  # assistant response eot
            IGNORE_TOKEN_ID, IGNORE_TOKEN_ID, IGNORE_TOKEN_ID,
            IGNORE_TOKEN_ID, IGNORE_TOKEN_ID, IGNORE_TOKEN_ID, IGNORE_TOKEN_ID,
            IGNORE_TOKEN_ID, IGNORE_TOKEN_ID, IGNORE_TOKEN_ID,
            IGNORE_TOKEN_ID, 19045, 29474, IGNORE_TOKEN_ID,
        ]
        # fmt: on

        LOG.debug(f"Expected input_ids: {expected_input_ids}")
        LOG.debug(f"Actual input_ids: {input_ids}")
        LOG.debug(f"Expected labels: {expected_labels}")
        LOG.debug(f"Actual labels: {labels}")

        assert (
            input_ids == expected_input_ids
        ), f"Input IDs mismatch: {input_ids} != {expected_input_ids}"
        assert (
            labels == expected_labels
        ), f"Labels mismatch: {labels} != {expected_labels}"

    def test_llama3_human(self, llama3_tokenizer, sharegpt_dataset):
        LOG.info("Testing ShareGPT style datasets with llama-3 human prompts")
        strategy = ChatTemplateStrategy(
            ChatTemplatePrompter(llama3_tokenizer, chat_templates("llama3")),
            tokenizer=llama3_tokenizer,
            train_on_inputs=False,
            train_on_eos="none",
            sequence_len=512,
            roles_to_train=["human"],
        )
        res = strategy.tokenize_prompt(sharegpt_dataset[0])
        input_ids = res["input_ids"]
        labels = res["labels"]
        # fmt: off
        expected_input_ids = [
            128000,  # bos
            128006, 882, 128007,  # user header
            271, 15339, 128009,  # user prompt eot
            128006, 78191, 128007,  # assistant header
            271, 15339, 128009,  # assistant response eot
            128006, 882, 128007,
            271, 19045, 29474, 128009,
            128006, 78191, 128007,
            271, 19045, 29474, 128009,
        ]
        expected_labels = [
            IGNORE_TOKEN_ID,  # bos
            IGNORE_TOKEN_ID, IGNORE_TOKEN_ID, IGNORE_TOKEN_ID,  # user header
            IGNORE_TOKEN_ID, 15339, IGNORE_TOKEN_ID,  # user prompt eot
            IGNORE_TOKEN_ID, IGNORE_TOKEN_ID, IGNORE_TOKEN_ID,  # assistant header
            IGNORE_TOKEN_ID, IGNORE_TOKEN_ID, IGNORE_TOKEN_ID,  # assistant response eot
            IGNORE_TOKEN_ID, IGNORE_TOKEN_ID, IGNORE_TOKEN_ID,
            IGNORE_TOKEN_ID, 19045, 29474, IGNORE_TOKEN_ID,
            IGNORE_TOKEN_ID, IGNORE_TOKEN_ID, IGNORE_TOKEN_ID,
            IGNORE_TOKEN_ID, IGNORE_TOKEN_ID, IGNORE_TOKEN_ID, IGNORE_TOKEN_ID,
        ]
        # fmt: on

        LOG.debug(f"Expected input_ids: {expected_input_ids}")
        LOG.debug(f"Actual input_ids: {input_ids}")
        LOG.debug(f"Expected labels: {expected_labels}")
        LOG.debug(f"Actual labels: {labels}")

        assert (
            input_ids == expected_input_ids
        ), f"Input IDs mismatch: {input_ids} != {expected_input_ids}"
        assert (
            labels == expected_labels
        ), f"Labels mismatch: {labels} != {expected_labels}"

    def test_llama3_system_human(self, llama3_tokenizer, basic_dataset):
        LOG.info("Testing ShareGPT style datasets with llama-3 system/human prompts")
        strategy = ChatTemplateStrategy(
            ChatTemplatePrompter(llama3_tokenizer, chat_templates("llama3")),
            tokenizer=llama3_tokenizer,
            train_on_inputs=False,
            train_on_eos="none",
            sequence_len=512,
            roles_to_train=["system", "human"],
        )
        res = strategy.tokenize_prompt(basic_dataset[0])
        input_ids = res["input_ids"]
        labels = res["labels"]
        # fmt: off
        expected_input_ids = [
            128000,  # bos
            128006, 9125, 128007,
            271, 2675, 527, 459, 15592, 18328, 13, 128009,
            128006, 882, 128007,  # user header
            271, 9906, 128009,  # user prompt eot
            128006, 78191, 128007,  # assistant header
            271, 13347, 1070, 0, 128009,  # assistant response eot
            128006, 882, 128007,
            271, 4438, 527, 499, 30, 128009,
            128006, 78191, 128007,
            271, 40, 2846, 3815, 1664, 11, 9901, 499, 0, 128009,
        ]
        expected_labels = [
            IGNORE_TOKEN_ID,  # bos
            IGNORE_TOKEN_ID, IGNORE_TOKEN_ID, IGNORE_TOKEN_ID,  # system header
            IGNORE_TOKEN_ID, 2675, 527, 459, 15592, 18328, 13, IGNORE_TOKEN_ID,  # system prompt eot
            IGNORE_TOKEN_ID, IGNORE_TOKEN_ID, IGNORE_TOKEN_ID,  # user header
            IGNORE_TOKEN_ID, 9906, IGNORE_TOKEN_ID,  # user prompt eot
            IGNORE_TOKEN_ID, IGNORE_TOKEN_ID, IGNORE_TOKEN_ID,  # assistant header
            IGNORE_TOKEN_ID, IGNORE_TOKEN_ID, IGNORE_TOKEN_ID, IGNORE_TOKEN_ID, IGNORE_TOKEN_ID,  # assistant response eot
            IGNORE_TOKEN_ID, IGNORE_TOKEN_ID, IGNORE_TOKEN_ID,
            IGNORE_TOKEN_ID, 4438, 527, 499, 30, IGNORE_TOKEN_ID,
            IGNORE_TOKEN_ID, IGNORE_TOKEN_ID, IGNORE_TOKEN_ID,
            IGNORE_TOKEN_ID, IGNORE_TOKEN_ID, IGNORE_TOKEN_ID, IGNORE_TOKEN_ID, IGNORE_TOKEN_ID, IGNORE_TOKEN_ID, IGNORE_TOKEN_ID, IGNORE_TOKEN_ID, IGNORE_TOKEN_ID, IGNORE_TOKEN_ID,
        ]
        # fmt: on

        LOG.debug(f"Expected input_ids: {expected_input_ids}")
        LOG.debug(f"Actual input_ids: {input_ids}")
        LOG.debug(f"Expected labels: {expected_labels}")
        LOG.debug(f"Actual labels: {labels}")

        assert (
            input_ids == expected_input_ids
        ), f"Input IDs mismatch: {input_ids} != {expected_input_ids}"
        assert (
            labels == expected_labels
        ), f"Labels mismatch: {labels} != {expected_labels}"


if __name__ == "__main__":
    unittest.main()<|MERGE_RESOLUTION|>--- conflicted
+++ resolved
@@ -80,7 +80,6 @@
     return tokenizer
 
 
-<<<<<<< HEAD
 class TestChatTemplates:
     """
     Tests the chat_templates function.
@@ -126,7 +125,8 @@
             "tokenizer_default_fallback_chatml", tokenizer=llama3_tokenizer
         )
         assert chat_template_str == "test_template"
-=======
+
+
 class TestChatTemplateConfigurations:
     """
     Test class for various configurations of ChatTemplateStrategy.
@@ -718,7 +718,7 @@
 
         LOG.debug(f"Final labels: {labels}")
         LOG.debug(f"Final input_ids: {input_ids}")
->>>>>>> dbf8fb54
+
 
 
 class TestAssistantChatTemplateLlama3:
